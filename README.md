# sd-mecha

<<<<<<< HEAD
sd-mecha is a memory-efficient general-purpose model merger. It can merge any model architecture given appropriate configuration. (i.e. diffusion models, LLMs, Depth models, etc.)
=======
[![PyPI version](https://badge.fury.io/py/sd-mecha.svg)](https://badge.fury.io/py/sd-mecha)

sd-mecha is a stable diffusion recipe merger:

```python
import sd_mecha

# create a simple weighted sum recipe
recipe = sd_mecha.weighted_sum(
    sd_mecha.weighted_sum(
        "ghostmix_v20Bakedvae",
        "deliberate_v2",
        alpha=0.5,
    ),
    "dreamshaper_332BakedVaeClipFix",
    alpha=0.33,
)

# scheduler provides global defaults for methods
merger = sd_mecha.RecipeMerger(models_dir=r"E:\sd\models\Stable-diffusion")

# perform the entire merge plan and save to output path
merger.merge_and_save(recipe, output_path="basic_merge")

```

See the [examples](/examples) directory for other examples.
>>>>>>> afdab8b0

## Features

- Memory efficient model merging -- merge a very large number of models at the same time
- Mecha recipes as a textual and interpretable format (.mecha)
- Extension API through python:
  - add new architectures (i.e. Stable Cascade, Stable Diffusion 3, etc.)
  - add new model types (i.e. OFT networks, LoKr, etc.)
  - add new merge methods
- Recipe variables for general recipe templates
- Compose recipe templates to create mega recipes
<<<<<<< HEAD
- Builtin support for popular model architectures:
  - SD1.5
  - SDXL
- Merge LoRAs together and to checkpoints
- Block-wise hyperparameters for precise control of blocks
- Class-wise hyperparameters for precise control of layer types
=======
- SD1.5 and SDXL supported
- Merge LoRAs to models and with other LoRAs (SD1.5)
>>>>>>> afdab8b0

Coming soon:

- Support arbitrary model types and versions using the `sd_mecha.extensions` module
- Merge SDXL LoRAs to models and with other LoRAs
- Save LoRA from delta merge space

## Install

```commandline
pip install sd-mecha torch
```

sd-mecha depends additionally on:

- `torch>=2.0.1`

The pypi package does not ship with `torch` so that you can install the appropriate version for your system.

## Usage

### Get Model-Specific Information

The interface for block/class hyperparameters requires prior knowledge of the blocks and classes of the architecture being merged.
The command `info` was made to discover the names of the blocks and/or classes to use.

To show the registered model architectures:

```commandline
python -m sd_mecha info
```

Mecha has builtin support for the SD1.x and the SDXL architectures:

```
Available architectures:
- sd1
- sdxl
```

To view the available blocks and classes of an architecture, specify the architecture:

```commandline
python -m sd_mecha info sd1
```
```
Component "txt":
  Blocks:
  - in0
  - in1
  - in2
  ...
  Classes:
  - final_layer_norm
  - layer_norm1
  - layer_norm2
  - mlp_fc1
  ...
Component "unet":
  Blocks:
  ...
  Classes:
  ...
```

Given this information, it is possible to set i.e. the value of block `in2` in the `txt` component specifically:

```python
import sd_mecha
recipe = sd_mecha.weighted_sum(
    "ghostmix_v20Bakedvae",
    "dreamshaper_332BakedVaeClipFix",
    alpha=(
      sd_mecha.default("sd1", "txt", 0.33) |
      sd_mecha.blocks("sd1", "txt", in2=0.75)
    ),
)
```

See the [merging API section](#using-the-python-merging-api) below for more info.

If run as verbose, it also shows the keys that are associated with each block/class:

```commandline
python -m sd_mecha info sd1 -v
```
```
Component "txt":
  Blocks:
    in0:
    - model.diffusion_model.input_blocks.0.0.bias
    - model.diffusion_model.input_blocks.0.0.weight
    in1:
    - model.diffusion_model.input_blocks.1.0.emb_layers.1.bias
    - model.diffusion_model.input_blocks.1.0.emb_layers.1.weight
    - model.diffusion_model.input_blocks.1.0.in_layers.0.bias
    - model.diffusion_model.input_blocks.1.0.in_layers.0.weight
    ...
  ...
...
```

### Merge models

To merge models, mecha needs a recipe as input. There are multiple ways to provide a recipe:
- using the python merging API
- using the CLI with .mecha recipes

#### Using the python merging API

Here's an example simple sum-twice merge setup:

```python
import sd_mecha

# create a simple weighted sum recipe
# all builtin merge methods are direct properties of the `sd_mecha` package for convenience
recipe = sd_mecha.weighted_sum(
    sd_mecha.weighted_sum(
        "ghostmix_v20Bakedvae",
        "deliberate_v2",
        alpha=0.5,
    ),
    "dreamshaper_332BakedVaeClipFix",
    alpha=0.33,
)

# merger contains default parameters
merger = sd_mecha.RecipeMerger(
    models_dir=r"E:\sd\models\Stable-diffusion",
)

# perform the entire merge plan and save to output path
merger.merge_and_save(recipe, output="basic_merge")
```

See the [examples](/examples) directory for more examples.

#### Using the CLI with .mecha recipes

It is alternatively possible to merge recipes previously serialized to `.mecha`.
This is only possible if the recipe is concrete. (i.e. all potential parameters have been replaced with actual models)

```commandline
python -m sd_mecha merge path/to/recipe.mecha
```

For more information:

```commandline
python -m sd_mecha merge --help
```

### Compose recipes

It is possible to compose recipes together to create more complex recipes.
For this to work, the base recipe must be general: (i.e. the parameters to replace must exist in the base recipe)

```commandline
python -m sd_mecha compose path/to/recipe.mecha [options]
```

For example, here we compose the recipe [incompatible_fusion.mecha](examples/recipes/incompatible_fusion.mecha)
with another recipe for parameter "a" and
SD1.5 base for parameter "c":

```commandline
python -m sd_mecha compose examples/recipes/incompatible_fusion.mecha \
  -p a examples/recipes/weighted_sum.mecha \
  -p c v1-5-pruned.safetensors
```

For more information:

<<<<<<< HEAD
```commandline
python -m sd_mecha merge --help
=======
```shell
python -m sd_mecha compose --help
>>>>>>> afdab8b0
```

## Motivation

Keeping track of full merge recipes has always been annoying.
I needed something that allows to store merge recipes in a readable format while also being executable.
I also needed something that allows to fully merge an entire tree of models without having to save intermediate models to disk.

Typically, mergers load all models in memory before initiating the merge process.
This can be very inefficient when the merge focuses on each key individually:

![image of typical merge graph](/media/memory-gone.PNG)

sd-mecha doesn't have this problem as it saves keys as soon as it can:

![image of sd-mecha merge graph](/media/did-you-see-something.PNG)

This allows to merge a very large number of models simultaneously on low-end hardware.<|MERGE_RESOLUTION|>--- conflicted
+++ resolved
@@ -1,36 +1,8 @@
 # sd-mecha
 
-<<<<<<< HEAD
+[![PyPI version](https://badge.fury.io/py/sd-mecha.svg)](https://badge.fury.io/py/sd-mecha)
+
 sd-mecha is a memory-efficient general-purpose model merger. It can merge any model architecture given appropriate configuration. (i.e. diffusion models, LLMs, Depth models, etc.)
-=======
-[![PyPI version](https://badge.fury.io/py/sd-mecha.svg)](https://badge.fury.io/py/sd-mecha)
-
-sd-mecha is a stable diffusion recipe merger:
-
-```python
-import sd_mecha
-
-# create a simple weighted sum recipe
-recipe = sd_mecha.weighted_sum(
-    sd_mecha.weighted_sum(
-        "ghostmix_v20Bakedvae",
-        "deliberate_v2",
-        alpha=0.5,
-    ),
-    "dreamshaper_332BakedVaeClipFix",
-    alpha=0.33,
-)
-
-# scheduler provides global defaults for methods
-merger = sd_mecha.RecipeMerger(models_dir=r"E:\sd\models\Stable-diffusion")
-
-# perform the entire merge plan and save to output path
-merger.merge_and_save(recipe, output_path="basic_merge")
-
-```
-
-See the [examples](/examples) directory for other examples.
->>>>>>> afdab8b0
 
 ## Features
 
@@ -42,17 +14,12 @@
   - add new merge methods
 - Recipe variables for general recipe templates
 - Compose recipe templates to create mega recipes
-<<<<<<< HEAD
 - Builtin support for popular model architectures:
   - SD1.5
   - SDXL
 - Merge LoRAs together and to checkpoints
 - Block-wise hyperparameters for precise control of blocks
 - Class-wise hyperparameters for precise control of layer types
-=======
-- SD1.5 and SDXL supported
-- Merge LoRAs to models and with other LoRAs (SD1.5)
->>>>>>> afdab8b0
 
 Coming soon:
 
@@ -227,13 +194,8 @@
 
 For more information:
 
-<<<<<<< HEAD
-```commandline
-python -m sd_mecha merge --help
-=======
 ```shell
 python -m sd_mecha compose --help
->>>>>>> afdab8b0
 ```
 
 ## Motivation
