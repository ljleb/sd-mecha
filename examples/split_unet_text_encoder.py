--- conflicted
+++ resolved
@@ -14,13 +14,4 @@
 )
 
 recipe = sd_mecha.pick_component(unet_recipe, "diffuser") | text_encoder_recipe
-<<<<<<< HEAD
-
-merger = sd_mecha.RecipeMerger(
-    model_dirs=r"E:\sd\models\Stable-diffusion",
-)
-
-merger.merge_and_save(recipe, output={})
-=======
-sd = sd_mecha.merge(recipe)
->>>>>>> 6a46616b
+sd = sd_mecha.merge(recipe)