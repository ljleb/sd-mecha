import logging
import pathlib
from typing import List, Optional, Hashable
from .extensions import merge_methods
from .recipe_nodes import RecipeNode, ModelRecipeNode, RecipeVisitor, LiteralRecipeNode, MergeRecipeNode


MECHA_FORMAT_VERSION = "0.1.0"


def deserialize_path(recipe: pathlib.Path) -> RecipeNode:
    if not recipe.exists():
        raise ValueError(f"unable to deserialize '{recipe}': no such file")

    if recipe.suffix == ".mecha":
        with open(recipe, "r") as recipe_file:
            return deserialize(recipe_file.read())
    else:
        raise ValueError(f"unable to deserialize '{recipe}': unknown extension")


def deserialize(recipe: str | List[str]) -> RecipeNode:
    """
    Recreate a recipe graph from its serialized `.mecha` format.

    Args:
        recipe (str or List[str]):
            The textual representation (as a string or list of lines) of the recipe.

    Returns:
        A `RecipeNode` that can be further merged or manipulated.
    """
    if not isinstance(recipe, list):
        recipe = recipe.split("\n")

    if not recipe[0].startswith("version"):
        raise RuntimeError("bad format: expected version at line 1")

    actual_version, recipe = recipe[0], recipe[1:]
    expected_version = get_version_header(MECHA_FORMAT_VERSION)
    if actual_version != expected_version:
        raise RuntimeError(f"bad recipe version: got {actual_version}, expected {expected_version}")

    results = []

    def parse(line):
        line = line.strip()
        if line.startswith("#"):
            return

        command, *args = tokenize(line)
        positional_args, keyword_args = preprocess_args(args)
        if command == "dict":
            results.append(dict(*positional_args, **keyword_args))
        elif command == "literal":
            results.append(LiteralRecipeNode(*positional_args, **keyword_args))
        elif command == "model":
            path = pathlib.Path(positional_args[0])
            results.append(ModelRecipeNode(path, *positional_args[1:], **keyword_args))
        elif command == "merge":
            method, *positional_args = positional_args
            method = merge_methods.resolve(method)
            results.append(method(*positional_args, **keyword_args))
        else:
            raise ValueError(f"unknown command: {command}")

    def preprocess_args(args):
        positional_args = []
        named_args = {}
        for arg_index, arg in enumerate(args):
            if '=' in arg:
                key, value = arg.split('=', maxsplit=1)
                named_args[key] = get_arg_value(value, arg_index)
            else:
                positional_args.append(get_arg_value(arg, arg_index))
        return positional_args, named_args

    def get_arg_value(arg, arg_index):
        try:
            if arg in CONSTANTS:
                return CONSTANTS[arg]
            elif arg.startswith('&'):
                ref_index = int(arg[1:])
                if ref_index < 0 or ref_index >= len(results):
                    raise ValueError(f"reference {arg} out of bounds")
                return results[ref_index]
            elif arg.startswith('"') and arg.endswith('"'):
                return arg[1:-1]
            elif '.' in arg or 'e' in arg.lower():
                return float(arg)
            else:
                return int(arg)
        except ValueError as e:
            raise ValueError(f"argument {arg_index}: {str(e)}")

    def tokenize(line):
        tokens = []
        current_token = []
        quote_prefix = []
        inside_quotes = False
        is_escape = False
        for char in line:
            if is_escape:
                is_escape = False
            elif char == "\\":
                is_escape = True
                continue
            elif char == '"':
                inside_quotes = not inside_quotes
                if inside_quotes:  # Begin of quoted string
                    quote_prefix = current_token
                    current_token = []
                else:  # End of quoted string
                    tokens.append(f'{"".join(quote_prefix)}"{"".join(current_token)}"')
                    current_token = []
                    quote_prefix = []
                continue
            elif char == ' ' and not inside_quotes:
                if current_token:  # End of a token
                    tokens.append(''.join(current_token))
                    current_token = []
                continue
            current_token.append(char)
        if inside_quotes:  # Handle mismatched quotes
            raise ValueError(f"mismatched quotes in input")
        if current_token:  # Add last token if exists
            tokens.append(''.join(current_token))
        return tokens

    for line_num, line in enumerate(recipe, 1):
        try:
            parse(line)
        except ValueError as e:
            raise ValueError(f"line {line_num}: {e}.\n    {line}")

    return results[-1]


<<<<<<< HEAD
def serialize(recipe: RecipeNode) -> str:
=======
def serialize(recipe: RecipeNode, *, output: Optional[pathlib.Path | str] = None) -> str:
>>>>>>> 6a46616b
    """
    Convert a recipe graph into a string that captures its merge instructions.

    This is the first step of persisting a recipe to disk in `.mecha` format.

    Args:
        recipe:
            A `RecipeNode` describing the merge.
<<<<<<< HEAD
=======
        output:
            Path to the output file to save.
>>>>>>> 6a46616b

    Returns:
        A string representation of the recipe, suitable for writing to a .mecha file.
    """
    serializer = SerializerVisitor()
    recipe.accept(serializer)
    version_header = get_version_header(MECHA_FORMAT_VERSION)
    serialized = "\n".join([version_header] + serializer.instructions)

    if isinstance(output, str):
        output = pathlib.Path(output)
    if output is not None:
        output = output.absolute()
        logging.info(f"Saving recipe to {output}")
        output.write_text(serialized)

    return serialized


def get_version_header(version: str):
    return f"version {version}"


class SerializerVisitor(RecipeVisitor):
    def __init__(self, instructions: Optional[List[str]] = None):
        self.instructions = instructions if instructions is not None else []

    def visit_literal(self, node: LiteralRecipeNode):
        value = self.__serialize_value(node.value)
        if node.model_config is None:
            return value
        else:
            config = self.__serialize_value(node.model_config.identifier)
            line = f"literal {value} model_config={config}"
            return self.__add_instruction(line)

    def visit_model(self, node: ModelRecipeNode) -> str:
        path = self.__serialize_value(str(node.path))
        config = self.__serialize_value(getattr(node.model_config, "identifier", None))
        merge_space = self.__serialize_value(node.merge_space.identifier)
        line = f"model {path} model_config={config} merge_space={merge_space}"
        return self.__add_instruction(line)

    def visit_merge(self, node: MergeRecipeNode) -> str:
        identifier = self.__serialize_value(node.merge_method.get_identifier())
        parts = ["merge", identifier] + [
            self.__serialize_value(v)
            for v in node.args
        ] + [
            f"{k}={self.__serialize_value(v)}"
            for k, v in node.kwargs.items()
        ]
        line = " ".join(parts)
        return self.__add_instruction(line)

    def __serialize_value(self, value) -> str:
        if isinstance(value, str):
            value = value.replace("\\", "\\\\").replace('"', "\\\"")
            return f'"{value}"'
        if isinstance(value, dict):
            dict_line = "dict " + " ".join(f"{k}={self.__serialize_value(v)}" for k, v in value.items())
            return self.__add_instruction(dict_line)
        if isinstance(value, (int, float)):
            return str(value)
        # int or float needs to be handled before this (1.0 == True)
        if isinstance(value, Hashable) and value in REVERSE_CONSTANTS:
            return REVERSE_CONSTANTS[value]
        if isinstance(value, RecipeNode):
            return value.accept(self)
        raise TypeError(f"type {type(value)} cannot be serialized: {value}")

    def __add_instruction(self, instruction: str) -> str:
        try:
            return f"&{self.instructions.index(instruction)}"
        except ValueError:
            self.instructions.append(instruction)
            return f"&{len(self.instructions) - 1}"


CONSTANTS = {
    "null": None,
    "true": True,
    "false": False,
}
REVERSE_CONSTANTS = {
    v: k for k, v in CONSTANTS.items()
}<|MERGE_RESOLUTION|>--- conflicted
+++ resolved
@@ -136,11 +136,7 @@
     return results[-1]
 
 
-<<<<<<< HEAD
-def serialize(recipe: RecipeNode) -> str:
-=======
 def serialize(recipe: RecipeNode, *, output: Optional[pathlib.Path | str] = None) -> str:
->>>>>>> 6a46616b
     """
     Convert a recipe graph into a string that captures its merge instructions.
 
@@ -149,11 +145,8 @@
     Args:
         recipe:
             A `RecipeNode` describing the merge.
-<<<<<<< HEAD
-=======
         output:
             Path to the output file to save.
->>>>>>> 6a46616b
 
     Returns:
         A string representation of the recipe, suitable for writing to a .mecha file.
