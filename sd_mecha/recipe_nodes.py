--- conflicted
+++ resolved
@@ -5,8 +5,6 @@
 from .extensions import model_configs, merge_methods, merge_spaces
 from .extensions.merge_spaces import MergeSpace
 from typing import Optional, Dict, Tuple
-
-from .extensions.merge_spaces import MergeSpace
 
 
 class RecipeNode(abc.ABC):
@@ -98,16 +96,7 @@
 
     @property
     def merge_space(self) -> MergeSpace:
-<<<<<<< HEAD
-        if isinstance(self.value, dict):
-            first_value = next(iter(self.value.values()))
-            if isinstance(first_value, RecipeNode):
-                return first_value.merge_space
-
-        return merge_spaces.resolve("param")
-=======
         return self.__merge_space
->>>>>>> 6a46616b
 
     @property
     def model_config(self) -> Optional[model_configs.ModelConfig]:
