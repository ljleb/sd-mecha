import abc
import dataclasses
import itertools
import fuzzywuzzy.process
import inspect
import pathlib
import torch
import typing
from sd_mecha.recipe_nodes import RecipeNode, ModelRecipeNode, MergeRecipeNode, LiteralRecipeNode, NonDictLiteralValue, RecipeNodeOrValue, PythonLiteralValue
from . import merge_spaces, model_configs
from .merge_spaces import MergeSpace, MergeSpaceSymbol, AnyMergeSpace
from .model_configs import ModelConfig
from types import SimpleNamespace
from typing import Optional, Callable, Dict, Tuple, List, Iterable, Any, Generic, TypeVar, Mapping
from ..typing_ import is_subclass


T = TypeVar('T', *typing.get_args(NonDictLiteralValue))


class StateDict(Mapping[str, T], Generic[T], abc.ABC):
    @property
    @abc.abstractmethod
    def model_config(self) -> ModelConfig:
        pass

    @abc.abstractmethod
    def keys(self) -> Iterable[str]:
        pass


@dataclasses.dataclass
class ParameterData:
    interface: type | TypeVar
    merge_space: Optional[MergeSpace | AnyMergeSpace]
    model_config: Optional[ModelConfig]


@dataclasses.dataclass
class ParameterType:
    data: ParameterData


def Parameter(
    interface: type[NonDictLiteralValue | StateDict[NonDictLiteralValue]] | TypeVar,
    merge_space: Optional[MergeSpace | str | Iterable[MergeSpace | str] | MergeSpaceSymbol] = None,
    model_config: Optional[ModelConfig | str] = None,
) -> type[Any]:
    """
    Describe a parameter to a merge method with its type, optional merge space, and optional model config.

    `Parameter` is used in function type hints to specify how `@merge_method` should handle each
    argument. For example, `Parameter(Tensor, "weight")` means "this argument is a tensor
    in weight space."

    Args:
        interface (type):
            The Python or Torch type of this parameter.
        merge_space (str or Iterable[str], optional):
            Which merge space(s) are valid for this parameter (e.g., "weight", "delta").
        model_config (str or ModelConfig, optional):
            A specific model config or config identifier if it must match a certain architecture.

    Returns:
        A special type annotation object used by `@merge_method` to interpret function arguments.
    """
    supported_types = [StateDict] + list(T.__constraints__)
    if type(None) in (typing.get_args(interface) or ()):
        interface = typing.get_args(interface)[0]

    if not isinstance(interface, TypeVar) and not any(issubclass(typing.get_origin(interface) or interface, supported_type) for supported_type in supported_types):
        raise TypeError(f"type {interface} should be one of {', '.join(map(lambda x: x.__name__, supported_types))}")

    if isinstance(merge_space, (str, MergeSpace)):
        merge_space = (merge_space,)
    if isinstance(merge_space, Iterable):
        merge_space = {
            merge_spaces.resolve(m) if isinstance(m, str) else m
            for m in merge_space
        }

    if isinstance(model_config, str):
        model_config = model_configs.resolve(model_config)

    return type(Parameter.__name__, (ParameterType,), {
        "data": ParameterData(interface, merge_space, model_config)
    })


@dataclasses.dataclass
class ReturnType:
    data: ParameterData


def Return(
    interface: type[NonDictLiteralValue] | TypeVar,
    merge_space: Optional[MergeSpace | str | MergeSpaceSymbol] = None,
    model_config: Optional[ModelConfig | str] = None,
) -> type[Any]:
    """
    Describe the return type of a merge method, optionally including its merge space and model config.

    Args:
        interface (type):
            The Python or Torch type (e.g., `torch.Tensor`) returned by the merge method.
        merge_space (MergeSpace, str or MergeSpaceSymbol, optional):
            The single merge space valid for the return, or a symbol that depends on the input spaces.
        model_config (ModelConfig or str, optional):
            The model config that the returned tensor or dictionary should belong to.

    Returns:
        A type annotation object used by `@merge_method` for the return signature.
    """
    if not isinstance(interface, TypeVar):
        supported_types = list(T.__constraints__)
        if not any(issubclass(typing.get_origin(interface) or interface, supported_type) for supported_type in supported_types):
            raise TypeError(f"type {interface} should be one of {', '.join(map(str, supported_types))}")

    if isinstance(merge_space, str):
        merge_space = merge_spaces.resolve(merge_space)

    if isinstance(model_config, str):
        model_config = model_configs.resolve(model_config)

    return type(Return.__name__, (ReturnType,), {
        "data": ParameterData(interface, merge_space, model_config)
    })


P = TypeVar('P')
@dataclasses.dataclass
class FunctionArgs(Generic[P]):
    args: List[P]
    vararg: P | SimpleNamespace  # using SimpleNamespace as "empty" because P can be Optional
    kwargs: Dict[str, P]

    def as_dict(self, args_count=None) -> Dict[int | str, P]:
        varargs_count = self._get_varargs_count(args_count)
        args_dict = {i: v for i, v in enumerate(self.args)}
        vararg_dict = {
            i: self.vararg
            for i in range(len(args_dict), len(args_dict) + varargs_count)
        }
        return args_dict | vararg_dict | self.kwargs

    def args_varargs(self, args_count=None) -> List[P]:
        varargs_count = self._get_varargs_count(args_count)
        varargs = [self.vararg]*varargs_count
        return self.args + varargs

    def _get_varargs_count(self, args_count):
        n_args = len(self.args)
        if args_count is None:
            args_count = n_args + 1

        return max(0, args_count - n_args) * int(self.has_varargs())

    def has_varargs(self):
        return self.vararg != FunctionArgs.EMPTY_VARARGS


FunctionArgs.EMPTY_VARARGS = SimpleNamespace()


class MergeMethod:
    def __init__(self, fn: Callable, identifier: str):
        self.__wrapped__ = fn
        self.__f_spec = inspect.getfullargspec(self.__wrapped__)
        self.__f_hints = typing.get_type_hints(self.__wrapped__)
        self.identifier = identifier
        self.has_varkwargs = True
        self.default_merge_space = MergeSpaceSymbol(*merge_spaces.get_all())
        self.__validate_f()

    def __validate_f(self):
        names = self.get_param_names()
        params = self.get_params()  # validates param type annotations
        defaults = self.get_default_args()
        input_merge_spaces = self.get_input_merge_spaces()
        input_configs = self.get_input_configs()

        if self.__f_spec.varkw is None:
            self.has_varkwargs = False

        for param_idx in params.as_dict():
            is_default_arg = (
                isinstance(param_idx, int) and
                len(params.args) - len(defaults.args) <= param_idx < len(params.args)
            )
            is_default_kwarg = isinstance(param_idx, str) and param_idx in (self.__f_spec.kwonlydefaults or {})
            param_name = names.as_dict()[param_idx]
            if is_default_arg or is_default_kwarg:
                param_merge_space = input_merge_spaces.as_dict()[param_idx]
                if param_merge_space != {merge_spaces.resolve("param")}:
                    raise TypeError(f"The merge space for '{param_name}' should be 'param' since it has a default value.")

        input_configs_are_explicit = all(config is not None for config in input_configs.as_dict().values())
        if input_configs_are_explicit and self.get_return_config(input_configs.args_varargs(), input_configs.kwargs) is None:
            raise TypeError("Cannot infer the model config to return from the input model configs")

        return_data = self.__get_return_data(self.__f_hints.get("return"))  # validates return type annotation
        if isinstance(return_data.merge_space, MergeSpaceSymbol):
            if not any(k.merge_space for k in params.as_dict().values()):
                raise RuntimeError("when using a merge space symbol as output, it must also be used by at least one input parameter")

    def __repr__(self):
        return f"<merge method '{self.identifier}'>"

    def merge_key(
        self,
        input_args: Tuple[torch.Tensor | StateDict, ...],
        input_kwargs: Dict[str, torch.Tensor | StateDict],
        key: str,
        cache: Optional[dict],
    ):
        args, kwargs = self.__get_args_kwargs(input_args, input_kwargs, key, cache)
        return self.__wrapped__(*args, **kwargs)

    def __get_args_kwargs(
        self,
        input_args: Tuple[Any, ...],
        input_kwargs: Dict[str, float],
        key: str,
        cache: Optional[dict],
    ) -> Tuple[Tuple[torch.Tensor, ...], Dict]:
        if self.has_varkwargs:
            input_kwargs |= {
                "key": key,
                "cache": cache,
            }
        return input_args, input_kwargs

    def __call__(self, *args, **kwargs):
        return self.create_recipe(*args, **kwargs)

    def create_recipe(self, *args, **kwargs):
        params = self.get_param_names()
        defaults = self.get_default_args()
        first_default_arg = len(params.args) - len(defaults.args)

        first_arg_as_kwarg = min((
            *(params.args.index(k) for k in kwargs if k in params.args),
            float('inf'),
        ))

        def ensure_positive(v: int):
            if v < 0:
                raise RuntimeError
            return v

        max_args = len(params.args) if not params.has_varargs() else float("inf")
        min_args = len(params.args) - len(defaults.args)
        n_args = len(args) + len([kwargs[k] for k in params.args if k in kwargs])
        if not (min_args <= n_args <= max_args):
            raise TypeError(f"Expected from {min_args} to {max_args} arguments, received {n_args} arguments")

        args = [
            args[i] if i < min(first_arg_as_kwarg, len(args))
            else kwargs.pop(params.args[i]) if params.args[i] in kwargs
            else defaults.args[ensure_positive(i - first_default_arg)]
            for i in range(len(params.args))
        ] + list(args[len(params.args):])

<<<<<<< HEAD
        max_args = len(params.args) if not params.has_varargs() else float("inf")
        min_args = len(params.args) - len(defaults.args)
        n_args = len(args)
        if not (min_args <= n_args <= max_args):
            raise TypeError(f"Expected from {min_args} to {max_args} arguments, received {n_args}")

=======
>>>>>>> 342fc5d6
        for k in kwargs:
            if k not in params.kwargs:
                raise TypeError(f"Unexpected keyword-argument '{k}'")

        for k in params.kwargs:
            if k not in (*kwargs.keys(), *defaults.kwargs.keys()):
                raise TypeError(f"Missing keyword-argument '{k}'")

<<<<<<< HEAD
        input_types = self.get_input_types()
        args = tuple(
            value_to_node(arg, arg_type)
            for arg, k, arg_type in zip(args, params.args_varargs(n_args), input_types.args_varargs(n_args))
=======
        # default_args = defaults.args[n_args - min_args:]
        input_configs = self.get_input_configs()
        input_configs_dict = input_configs.as_dict(n_args)
        default_config = self.get_return_config(input_configs.args_varags(n_args), input_configs.kwargs)
        input_merge_spaces_dict = self.get_input_merge_spaces().as_dict(n_args)

        def arg_to_node(k: int | str, arg: Any, expected_type: type):
            nonlocal default_config
            merge_space = input_merge_spaces_dict[k]
            config = input_configs_dict[k]
            if config is None:
                config = default_config
            return value_to_node(arg, expected_type).accept(InferModelConfigVisitor(config, merge_space))

        input_types = self.get_input_types()
        args = tuple(
            arg_to_node(i, arg, input_types.args[i] if i < len(input_types.args) else input_types.vararg)
            for i, (arg, k) in enumerate(zip(args, params.args_varags(n_args)))
>>>>>>> 342fc5d6
        )
        kwargs = {
            k: value_to_node(arg, input_types.kwargs[k])
            for k, arg in (defaults.kwargs | kwargs).items()
        }

        return MergeRecipeNode(self, args, kwargs)

    def get_input_types(self) -> FunctionArgs[type]:
        params = self.get_params()
        arg_types = [
            param.interface
            for param in params.args
        ]
        vararg_type = params.vararg.interface if params.has_varargs() else FunctionArgs.EMPTY_VARARGS
        kwarg_types = {
            k: param.interface
            for k, param in params.kwargs.items()
        }
        return FunctionArgs(arg_types, vararg_type, kwarg_types)

    def get_return_merge_space(self, merge_space_args: List[MergeSpace], merge_space_kwargs: Dict[str, MergeSpace]) -> MergeSpace:
        names = self.get_param_names()
        n_args = len(merge_space_args)
        input_merge_spaces = self.get_input_merge_spaces().as_dict(n_args)

        resolved_input_spaces = {}
        arg_tuples = enumerate(merge_space_args)
        kwarg_tuples = ((k, v) for k, v in merge_space_kwargs.items())
        for idx, merge_space_arg in itertools.chain(arg_tuples, kwarg_tuples):
            name = names.args_varargs(n_args)[idx] if isinstance(idx, int) else idx
            merge_space_param = input_merge_spaces[idx]
            is_symbol = isinstance(merge_space_param, MergeSpaceSymbol)
            valid_merge_spaces = merge_space_param.merge_spaces if is_symbol else merge_space_param
            if merge_space_arg not in valid_merge_spaces:
                valid_str_merge_spaces = tuple(m.identifier for m in valid_merge_spaces)
                raise TypeError(f"parameter '{name}' of method {self.identifier} expects a merge space in {valid_str_merge_spaces} but got {merge_space_arg.identifier}")
            if not is_symbol:
                continue

            if (resolved_input_space := resolved_input_spaces.get(merge_space_param)) is not None:
                # occurrence of already seen type var
                if merge_space_arg != resolved_input_space:
                    raise TypeError(f"parameter '{name}' of method {self.identifier} was resolved to {resolved_input_space.identifier} but got {merge_space_arg.identifier}")
            else:
                resolved_input_spaces[merge_space_param] = merge_space_arg

        merge_space_param: MergeSpace | MergeSpaceSymbol = self.__get_return_data(self.__f_hints.get("return")).merge_space
        if isinstance(merge_space_param, MergeSpaceSymbol):
            return resolved_input_spaces[merge_space_param]
        if merge_space_param is None:
            if self.default_merge_space in resolved_input_spaces:
                return resolved_input_spaces[self.default_merge_space]
            any_input_merge_space = next(iter(input_merge_spaces.values()))
            if all(v == any_input_merge_space for v in input_merge_spaces.values()):
                if isinstance(any_input_merge_space, set):
                    if len(any_input_merge_space) != 1:
                        raise RuntimeError(f"could not infer merge space of method '{self.identifier}'")
                    any_input_merge_space = next(iter(any_input_merge_space))
                return any_input_merge_space
            raise RuntimeError(f"could not infer merge space of method '{self.identifier}'")
        return merge_space_param

    def get_input_merge_spaces(self) -> FunctionArgs[AnyMergeSpace]:
        params = self.get_params()
        names = self.get_param_names()
        defaults = self.get_default_args()

        def get_merge_space_or_default(param, has_default):
            merge_space = param.merge_space
            if merge_space is None:
                if has_default or is_subclass(param.interface, PythonLiteralValue):
                    merge_space = {merge_spaces.resolve("param")}
                else:
                    merge_space = self.default_merge_space
            return merge_space

        args_merge_spaces = []
        for i in range(len(names.args)):
            param = params.args[i]
            merge_space = get_merge_space_or_default(param, i >= len(names.args) - len(defaults.args))
            args_merge_spaces.append(merge_space)

        varargs_merge_space = FunctionArgs.EMPTY_VARARGS
        if params.has_varargs():
            varargs_merge_space = params.vararg.merge_space
            if varargs_merge_space is None:
                varargs_merge_space = self.default_merge_space

        kwargs_merge_spaces = {}
        for name in names.kwargs:
            param = params.kwargs[name]
            merge_space = get_merge_space_or_default(param, name in defaults.kwargs)
            kwargs_merge_spaces[name] = merge_space

        return FunctionArgs(args_merge_spaces, varargs_merge_space, kwargs_merge_spaces)

    def get_return_config(self, arg_configs: List[Optional[ModelConfig]], kwarg_configs: Dict[str, Optional[ModelConfig]]) -> ModelConfig:
        input_configs = self.get_input_configs().as_dict(len(arg_configs))
        default_config = self.__get_return_data(self.__f_hints.get("return")).model_config

        arg_tuples = enumerate(arg_configs)
        kwarg_tuples = ((k, kwarg_configs.get(k)) for k in kwarg_configs)
        for param, arg_config in itertools.chain(arg_tuples, kwarg_tuples):
            if arg_config is None:
                continue

            param_config = input_configs[param]
            if param_config is None:
                param_config = default_config
            if param_config is None:
                param_config = arg_config
                default_config = arg_config
            if param_config.identifier != arg_config.identifier:
                raise ValueError(f"Recipe received an incompatible input: expected model config {param_config.identifier} but instead got {arg_config.identifier}")

        return default_config

    def get_input_configs(self) -> FunctionArgs[Optional[ModelConfig]]:
        params = self.get_params()
        return FunctionArgs(
            [arg.model_config for arg in params.args],
            params.vararg.model_config if params.has_varargs() else FunctionArgs.EMPTY_VARARGS,
            {k: v.model_config for k, v in params.kwargs.items()},
        )

    def get_param_names(self) -> FunctionArgs[str]:
        return FunctionArgs(
            self.__f_spec.args or [],
            self.__f_spec.varargs or FunctionArgs.EMPTY_VARARGS,
            {k: k for k in self.__f_spec.kwonlyargs} or {},
        )

    def get_default_args(self) -> FunctionArgs[Any]:
        return FunctionArgs(
            self.__f_spec.defaults or [],
            FunctionArgs.EMPTY_VARARGS,
            self.__f_spec.kwonlydefaults or {},
        )

    def get_params(self) -> FunctionArgs[ParameterData]:
        names = self.get_param_names()

        return FunctionArgs(
            [self.__get_parameter_data(self.__f_hints.get(k), k) for k in names.args],
            self.__get_parameter_data(self.__f_hints.get(names.vararg), names.vararg) if names.has_varargs() else FunctionArgs.EMPTY_VARARGS,
            {k: self.__get_parameter_data(self.__f_hints.get(k), k) for k in names.kwargs},
        )

    @staticmethod
    def __get_parameter_data(hint: type, param_name: str):
        hint_args = [arg for arg in (typing.get_args(hint) or ()) if arg is not type(None)]
        if hint_args:
            hint = hint_args[0]

        if hint is Parameter:
            raise TypeError(f"the type of parameter '{param_name}' should be `sd_mecha.Parameter(...)`, not `sd_mecha.Parameter` (note the lack of parentheses)")

        if not inspect.isclass(hint) or not issubclass(hint, ParameterType):
            raise TypeError(f"the type of parameter '{param_name}' should be 'sd_mecha.Parameter(...)', not '{getattr(hint, '__name__', hint)}'")
        return hint.data

    @staticmethod
    def __get_return_data(hint: type):
        if hint is Return:
            raise TypeError(f"the return type should be 'sd_mecha.Return(...)', not 'sd_mecha.Return' (note the lack of parentheses)")

        if not inspect.isclass(hint) or not issubclass(hint, ReturnType):
            raise TypeError(f"the return type should be 'sd_mecha.Return(...)', not '{getattr(hint, '__name__', hint)}'")
        return hint.data

    def get_identifier(self) -> str:
        return self.identifier


<<<<<<< HEAD
=======
@dataclasses.dataclass
class InferModelConfigVisitor(RecipeVisitor):
    default_model_config: ModelConfig
    param_merge_space: type

    def visit_literal(self, node: LiteralRecipeNode):
        if isinstance(node.value, dict) and node.model_config is None:
            from sd_mecha.recipe_merging import infer_model_configs
            possible_configs = infer_model_configs(node.value)
            if self.default_model_config in possible_configs:
                model_config = self.default_model_config
            elif self.default_model_config is None and len(possible_configs) == 1:
                model_config = next(iter(possible_configs))
            else:
                raise ValueError("Cannot implicitly infer the model config of a dict literal (did you forget to use 'sd_mecha.convert'?)")
        else:
            model_config = node.model_config if node.model_config is not None else self.default_model_config
        return LiteralRecipeNode(node.value, model_config=model_config)

    def visit_model(self, node: ModelRecipeNode):
        node_merge_space = node.merge_space
        param_merge_spaces = merge_spaces.get_identifiers(self.param_merge_space)
        # allow to infer merge space 'param' for i.e. approximated fisher diagonal
        if len(param_merge_spaces) == 1 and param_merge_spaces[0] in ["weight", "param"]:
            node_merge_space = param_merge_spaces[0]
        res = ModelRecipeNode(
            node.path,
            model_config=node.model_config,
            merge_space=node_merge_space,
        )
        if node.state_dict is not None:
            res.state_dict = node.state_dict
        return res

    def visit_merge(self, node: MergeRecipeNode):
        return node


>>>>>>> 342fc5d6
F = TypeVar("F", bound=Callable)


def merge_method(
    fn: Optional[F] = None, *,
    identifier: Optional[str] = None,
    register: bool = True,
    is_conversion: bool = False,
) -> MergeRecipeNode | Callable[[F], MergeRecipeNode]:
    """
    Decorator to define a custom merge method.

    This converts the decorated function into a `MergeMethod` object that can be used in
    recipe graphs. The type hints in the function signature determine which arguments are
    considered "weight" or "param" merges, and so on.

    Args:
        fn (callable, optional):
            The function to decorate. If omitted, the decorator can be used with named
            arguments (e.g. `@merge_method(is_conversion=True)`).
        identifier (str, optional):
            An explicit name to register this method under. By default, uses the function’s name.
        register (bool):
            If True (default), registers the merge method globally so it can be accessed by `merge_methods.resolve()`.
        is_conversion (bool):
            If True, marks this merge method as a config-conversion function. That means `convert()`
            will consider it as an implicit transition when converting between different model configs.

    Returns:
        A `MergeMethod` object or a decorator.
    """
    if fn is None:
        return lambda fn: __recipe_impl(fn, identifier=identifier, register=register, is_conversion=is_conversion)
    return __recipe_impl(fn, identifier=identifier, register=register, is_conversion=is_conversion)


def __recipe_impl(
    fn: Callable, *,
    identifier: Optional[str] = None,
    register: bool,
    is_conversion: bool,
):
    if identifier is None:
        identifier = fn.__name__
    fn_object = MergeMethod(fn, identifier)

    if register:
        _merge_methods_registry[identifier] = fn_object
        if is_conversion:
            _conversion_registry[identifier] = validate_config_conversion(fn_object)
    elif is_conversion:
        raise ValueError("A conversion recipe must be registered")

    return fn_object


def validate_config_conversion(merge_method: MergeMethod):
    params = merge_method.get_param_names()
    args_varargs = params.args if params.args else params.args_varargs()
    assert len(args_varargs) == 1, f"the merge method should be able to take exactly 1 positional argument"
    configs = merge_method.get_input_configs()
    input_config = configs.args if configs.args else configs.args_varargs()[0]
    assert input_config is not None, f"the input ModelConfig['identifier...'] is missing. It should be appended to the type annotation of `{args_varargs[0]}`"
    return merge_method


_merge_methods_registry = {}
_conversion_registry = {}


def resolve(identifier: str) -> MergeMethod:
    try:
        return _merge_methods_registry[identifier]
    except KeyError as e:
        suggestion = fuzzywuzzy.process.extractOne(str(e), _merge_methods_registry.keys())[0]
        raise ValueError(f"unknown merge method: {e}. Nearest match is '{suggestion}'")


def get_all() -> List[MergeMethod]:
    return list(_merge_methods_registry.values())


def get_all_converters() -> List[MergeMethod]:
    return list(_conversion_registry.values())


def value_to_node(node_or_value: RecipeNodeOrValue, expected_type: type = None) -> RecipeNode:
    """
    Convert a literal or path into a `RecipeNode`, if it isn't one already.

    This helper is primarily used internally when constructing recipe graphs. For instance,
    if you pass a float to a merge method where a tensor is expected, `value_to_node` wraps
    that float in a node that will automatically convert it into a tensor when broadcasting
    over state dict keys.

    Args:
        node_or_value:
            The input that should become a `RecipeNode`.
        expected_type (type, optional):
            The target type that the value should be converted to.

    Returns:
        A `RecipeNode` instance, if conversion is successful.
    """
    if isinstance(node_or_value, RecipeNode):
        return node_or_value

    if not isinstance(node_or_value, RecipeNodeOrValue):
        raise TypeError(f"type of 'node_or_value' should be one of {typing.get_args(RecipeNodeOrValue)}, not {type(node_or_value)}")

    if expected_type is None:
        if isinstance(node_or_value, Mapping):
            expected_type = next(iter(node_or_value.values()))
        else:
            expected_type = type(node_or_value)

    numeric = int | float

    # verify dict value type consistency
    if isinstance(node_or_value, Mapping) and node_or_value:
        actual_type = type(next(iter(node_or_value.values())))
        if is_subclass(actual_type, numeric):
            actual_type = numeric
        if is_subclass(actual_type, RecipeNode):
            actual_type = RecipeNode
        if not is_subclass(actual_type, NonDictLiteralValue | RecipeNode):
            raise TypeError(f"unsupported type found in input dict: {actual_type} (supported types are {typing.get_args(NonDictLiteralValue)})")
        if not all(isinstance(v, actual_type) for v in node_or_value.values()):
            bad_type = next(iter(type(v) for v in node_or_value.values() if not isinstance(v, actual_type)))
            raise TypeError(f"inconsistent types found in input dict: {actual_type} and {bad_type}")
        if is_subclass(actual_type, RecipeNode):
            first_node = next(iter(node_or_value.values()))
            if not all(r.model_config == first_node.model_config for r in node_or_value.values()):
                raise RuntimeError("inconsistent model configs found in recipe dict")
            if not all(r.merge_space == first_node.merge_space for r in node_or_value.values()):
                raise RuntimeError("inconsistent output merge space found in recipe dict")

    try:
        if issubclass(typing.get_origin(expected_type) or expected_type, StateDict):
            expected_type = next(iter(typing.get_args(expected_type) or (T,)))
    except TypeError:
        pass

    if isinstance(node_or_value, NonDictLiteralValue | Mapping):
        return LiteralRecipeNode(node_or_value)

    if isinstance(expected_type, TypeVar) and isinstance(node_or_value, pathlib.Path) or issubclass(expected_type, torch.Tensor):
        try:
            return ModelRecipeNode(node_or_value)
        except TypeError as e:
            base_error_message = f"No implicit conversion exists from {type(node_or_value)} to Dict[Tensor]"
            if isinstance(node_or_value, str):
                raise TypeError(f"{base_error_message}. Consider using pathlib.Path instead if a model path was intended") from e
            if not isinstance(node_or_value, pathlib.Path):
                raise TypeError(base_error_message) from e

    raise TypeError(f"No implicit conversion exists from {type(node_or_value)} to {expected_type}")<|MERGE_RESOLUTION|>--- conflicted
+++ resolved
@@ -261,15 +261,6 @@
             for i in range(len(params.args))
         ] + list(args[len(params.args):])
 
-<<<<<<< HEAD
-        max_args = len(params.args) if not params.has_varargs() else float("inf")
-        min_args = len(params.args) - len(defaults.args)
-        n_args = len(args)
-        if not (min_args <= n_args <= max_args):
-            raise TypeError(f"Expected from {min_args} to {max_args} arguments, received {n_args}")
-
-=======
->>>>>>> 342fc5d6
         for k in kwargs:
             if k not in params.kwargs:
                 raise TypeError(f"Unexpected keyword-argument '{k}'")
@@ -278,31 +269,10 @@
             if k not in (*kwargs.keys(), *defaults.kwargs.keys()):
                 raise TypeError(f"Missing keyword-argument '{k}'")
 
-<<<<<<< HEAD
         input_types = self.get_input_types()
         args = tuple(
             value_to_node(arg, arg_type)
             for arg, k, arg_type in zip(args, params.args_varargs(n_args), input_types.args_varargs(n_args))
-=======
-        # default_args = defaults.args[n_args - min_args:]
-        input_configs = self.get_input_configs()
-        input_configs_dict = input_configs.as_dict(n_args)
-        default_config = self.get_return_config(input_configs.args_varags(n_args), input_configs.kwargs)
-        input_merge_spaces_dict = self.get_input_merge_spaces().as_dict(n_args)
-
-        def arg_to_node(k: int | str, arg: Any, expected_type: type):
-            nonlocal default_config
-            merge_space = input_merge_spaces_dict[k]
-            config = input_configs_dict[k]
-            if config is None:
-                config = default_config
-            return value_to_node(arg, expected_type).accept(InferModelConfigVisitor(config, merge_space))
-
-        input_types = self.get_input_types()
-        args = tuple(
-            arg_to_node(i, arg, input_types.args[i] if i < len(input_types.args) else input_types.vararg)
-            for i, (arg, k) in enumerate(zip(args, params.args_varags(n_args)))
->>>>>>> 342fc5d6
         )
         kwargs = {
             k: value_to_node(arg, input_types.kwargs[k])
@@ -478,47 +448,6 @@
         return self.identifier
 
 
-<<<<<<< HEAD
-=======
-@dataclasses.dataclass
-class InferModelConfigVisitor(RecipeVisitor):
-    default_model_config: ModelConfig
-    param_merge_space: type
-
-    def visit_literal(self, node: LiteralRecipeNode):
-        if isinstance(node.value, dict) and node.model_config is None:
-            from sd_mecha.recipe_merging import infer_model_configs
-            possible_configs = infer_model_configs(node.value)
-            if self.default_model_config in possible_configs:
-                model_config = self.default_model_config
-            elif self.default_model_config is None and len(possible_configs) == 1:
-                model_config = next(iter(possible_configs))
-            else:
-                raise ValueError("Cannot implicitly infer the model config of a dict literal (did you forget to use 'sd_mecha.convert'?)")
-        else:
-            model_config = node.model_config if node.model_config is not None else self.default_model_config
-        return LiteralRecipeNode(node.value, model_config=model_config)
-
-    def visit_model(self, node: ModelRecipeNode):
-        node_merge_space = node.merge_space
-        param_merge_spaces = merge_spaces.get_identifiers(self.param_merge_space)
-        # allow to infer merge space 'param' for i.e. approximated fisher diagonal
-        if len(param_merge_spaces) == 1 and param_merge_spaces[0] in ["weight", "param"]:
-            node_merge_space = param_merge_spaces[0]
-        res = ModelRecipeNode(
-            node.path,
-            model_config=node.model_config,
-            merge_space=node_merge_space,
-        )
-        if node.state_dict is not None:
-            res.state_dict = node.state_dict
-        return res
-
-    def visit_merge(self, node: MergeRecipeNode):
-        return node
-
-
->>>>>>> 342fc5d6
 F = TypeVar("F", bound=Callable)
 
 
