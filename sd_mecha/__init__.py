<<<<<<< HEAD
import logging
import pathlib
import torch
from torch import Tensor

import sd_mecha.builtin_model_archs
import sd_mecha.builtin_model_types
from typing import Optional, Dict, Mapping
from sd_mecha.recipe_merger import RecipeMerger
from sd_mecha import recipe_nodes, merge_methods, extensions
from sd_mecha.extensions.merge_method import RecipeNodeOrPath, path_to_node
from sd_mecha.recipe_nodes import MergeSpace
from sd_mecha.hypers import Hyper, blocks, default
from sd_mecha.recipe_serializer import serialize, deserialize, deserialize_path


def merge_and_save(
    recipe: recipe_nodes.RecipeNode,
    models_dir: pathlib.Path,
    output_path: pathlib.Path,
):
    merger = RecipeMerger(models_dir=models_dir)
    merger.merge_and_save(recipe, output=output_path)


def serialize_and_save(
    recipe: recipe_nodes.RecipeNode,
    output_path: pathlib.Path | str,
):
    serialized = serialize(recipe)

    if not isinstance(output_path, pathlib.Path):
        output_path = pathlib.Path(output_path)
    if not output_path.suffix:
        output_path = output_path.with_suffix(".mecha")
    output_path = output_path.absolute()

    logging.info(f"Saving recipe to {output_path}")
    with open(output_path, "w") as f:
        f.write(serialized)


weighted_sum = merge_methods.weighted_sum
slerp = merge_methods.slerp
n_average = merge_methods.n_average


def add_difference(
    a: RecipeNodeOrPath, b: RecipeNodeOrPath, c: Optional[RecipeNodeOrPath] = None, *,
    alpha: Hyper = 1.0,
    clamp_to_ab: Optional[bool] = None,
    device: Optional[str] = None,
    dtype: Optional[torch.dtype] = None,
) -> recipe_nodes.RecipeNode:
    a: recipe_nodes.RecipeNode = extensions.merge_method.path_to_node(a)
    b: recipe_nodes.RecipeNode = extensions.merge_method.path_to_node(b)
    original_b = b

    if c is not None:
        c = extensions.merge_method.path_to_node(c)
        b = subtract(
            b, c,
            device=device,
            dtype=dtype,
        )

    res = merge_methods.add_difference(
        a, b,
        alpha=alpha,
        device=device,
        dtype=dtype,
    )

    if a.merge_space == original_b.merge_space:
        b = original_b

    if clamp_to_ab is None:
        clamp_to_ab = a.merge_space == b.merge_space

    if clamp_to_ab:
        if a.merge_space != b.merge_space:
            raise TypeError(f"Merge space of A {a.merge_space} and B {b.merge_space} must be the same to clamp the merge.")
        res = clamp(
            res, a, b,
            device=device,
            dtype=dtype,
        )

    return res


subtract = merge_methods.subtract
perpendicular_component = merge_methods.perpendicular_component


def add_perpendicular(
    a: RecipeNodeOrPath, b: RecipeNodeOrPath, c: RecipeNodeOrPath, *,
    alpha: Hyper = 1.0,
    device: Optional[str] = None,
    dtype: Optional[torch.dtype] = None,
) -> recipe_nodes.RecipeNode:
    a = path_to_node(a)
    b = path_to_node(b)
    c = path_to_node(c)

    a_diff = subtract(
        a, c,
        device=device,
        dtype=dtype,
    )
    b_diff = subtract(
        b, c,
        device=device,
        dtype=dtype,
    )

    perp_diff = merge_methods.perpendicular_component(
        a_diff, b_diff,
        device=device,
        dtype=dtype,
    )

    return merge_methods.add_difference(
        a, perp_diff,
        alpha=alpha,
        device=device,
        dtype=dtype,
    )


geometric_sum = merge_methods.geometric_sum
train_difference = merge_methods.train_difference
cosine_add_a = merge_methods.add_cosine_a
cosine_add_b = merge_methods.add_cosine_b
ties_sum = merge_methods.ties_sum
ties_sum_extended = merge_methods.ties_sum_extended


# latex notes in reference to original implementation: https://arxiv.org/abs/2306.01708
# - `base`: $$ \theta_{init} $$
# - `*models`: $$ \{\theta_{init}\}_{t=1}^n $$
# - `models` after `subtract`: $$ \tau_t $$
# - `alpha`: $$ \lambda $$
# - `k`: $$ k $$ ( From $$ \% $$ to $$ 1 $$ )
# - `res`: $$ \lambda * \tau_m $$
# - `return`: $$ \theta_m $$
# Special mode "TIES-SOUP" has been implemented by setting `vote_sgn` > 0.0
# Special mode "TIES-STOCK" has been implemented by setting `apply_stock` > 0.0
def add_difference_ties(
    base: RecipeNodeOrPath,
    *models: RecipeNodeOrPath,
    alpha: Hyper,
    k: Hyper = 0.2,
    device: Optional[str] = None,
    dtype: Optional[torch.dtype] = None,
) -> recipe_nodes.RecipeNode:
    # $$ \{\theta_{init}\}_{t=1}^n $$
    base = path_to_node(base)
    models = tuple(path_to_node(model) for model in models)

    # Create task vectors.
    # $$ \tau_t $$
    models = tuple(
        subtract(model, base)
        if model.merge_space is MergeSpace.BASE else
        model
        for model in models
    )

    # step 1 + step 2 + step 3
    res = ties_sum(
        *models,
        k=k,
        device=device,
        dtype=dtype,
    )

    # Obtain merged checkpoint

    # $$ \theta_{init} + \lambda * \tau_m $$
    return add_difference(
        base, res,
        alpha=alpha,
        device=device,
        dtype=dtype,
    )


def add_difference_ties_extended(
    base: RecipeNodeOrPath,
    *models: RecipeNodeOrPath,
    alpha: Hyper,
    k: Hyper = 0.2,
    vote_sgn: Hyper = 0.0,
    apply_stock: Hyper = 0.0,
    cos_eps: Hyper = 1e-6,
    apply_median: Hyper = 0.0,
    eps: Hyper = 1e-6,
    maxiter: Hyper = 100,
    ftol: Hyper =1e-20,
    device: Optional[str] = None,
    dtype: Optional[torch.dtype] = None,
) -> recipe_nodes.RecipeNode:
    # $$ \{\theta_{init}\}_{t=1}^n $$
    base = path_to_node(base)
    models = tuple(path_to_node(model) for model in models)

    # Create task vectors.
    # $$ \tau_t $$
    models = tuple(
        subtract(model, base)
        if model.merge_space is MergeSpace.BASE else
        model
        for model in models
    )

    # step 1 + step 2 + step 3
    res = ties_sum_extended(
        *models,
        k=k,
        vote_sgn=vote_sgn,
        apply_stock=apply_stock,
        cos_eps=cos_eps,
        apply_median=apply_median,
        eps=eps,
        maxiter=maxiter,
        ftol=ftol,
        device=device,
        dtype=dtype,
    )

    # Obtain merged checkpoint

    # $$ \theta_{init} + \lambda * \tau_m $$
    return add_difference(
        base, res,
        alpha=alpha,
        device=device,
        dtype=dtype,
    )


def copy_region(
    a: RecipeNodeOrPath, b: RecipeNodeOrPath, c: Optional[RecipeNodeOrPath] = None, *,
    width: Hyper = 1.0,
    offset: Hyper = 0.0,
    top_k: bool = False,
    device: Optional[str] = "cuda",
    dtype: Optional[torch.dtype] = None,
) -> recipe_nodes.RecipeNode:
    a = path_to_node(a)
    b = path_to_node(b)

    if c is not None:
        c = path_to_node(c)

        a = subtract(
            a, c,
            device=device,
            dtype=dtype,
        )
        b = subtract(
            b, c,
            device=device,
            dtype=dtype,
        )

    copy_method = [merge_methods.tensor_sum, merge_methods.top_k_tensor_sum][int(top_k)]
    res = copy_method(
        a, b,
        width=width,
        offset=offset,
        device=device,
        dtype=dtype,
    )

    if c is not None:
        res = merge_methods.add_difference(
            c, res,
            alpha=1.0,
            device=device,
            dtype=dtype,
        )

    return res


tensor_sum = copy_region
distribution_crossover = merge_methods.distribution_crossover
crossover = merge_methods.crossover


def rotate(
    a: RecipeNodeOrPath, b: RecipeNodeOrPath, c: Optional[RecipeNodeOrPath] = None, *,
    alignment: Hyper = 1.0,
    alpha: Hyper = 0.0,
    device: Optional[str] = "cuda",
    dtype: Optional[torch.dtype] = None,
    cache: Optional[Dict[str, torch.Tensor]] = None,
) -> recipe_nodes.RecipeNode:
    a = path_to_node(a)
    b = path_to_node(b)

    if c is not None:
        c = path_to_node(c)

        a = subtract(
            a, c,
            device=device,
            dtype=dtype,
        )
        b = subtract(
            b, c,
            device=device,
            dtype=dtype,
        )

    res = merge_methods.rotate(
        a, b,
        alignment=alignment,
        alpha=alpha,
        cache=cache,
        device=device,
        dtype=dtype,
    )

    if c is not None:
        res = merge_methods.add_difference(
            c, res,
            alpha=1.0,
            device=device,
            dtype=dtype,
        )

    return res


clamp = merge_methods.clamp


def dropout(
    a: RecipeNodeOrPath,
    *models: RecipeNodeOrPath,
    probability: Hyper = 0.9,
    alpha: Hyper = 0.5,
    overlap: Hyper = 1.0,
    overlap_emphasis: Hyper = 0.0,
    seed: Optional[Hyper] = None,
    device: Optional[str] = None,
    dtype: Optional[torch.dtype] = None,
) -> recipe_nodes.RecipeNode:
    deltas = [
        subtract(model, a)
        for model in models
    ]
    ba_delta = merge_methods.dropout(*deltas, probability=probability, overlap=overlap, overlap_skew=overlap_emphasis, seed=seed, device=device, dtype=dtype)
    return sd_mecha.add_difference(a, ba_delta, alpha=alpha, device=device, dtype=dtype)


ties_sum_with_dropout = merge_methods.ties_sum_with_dropout


# latex notes in reference to original implementation: https://arxiv.org/abs/2311.03099
# Added DELLA. "(MAG)Prune > Merge (TIES) > Rescale". See https://arxiv.org/abs/2406.11617
# Notice that this is "TIES Merging w/ DARE", which is "Prune > Merge (TIES) > Rescale"
# See https://slgero.medium.com/merge-large-language-models-29897aeb1d1a for details
# - `base`: $$ \theta_{PRE} $$
# - `*models`: $$ \theta_{SFT}^{t_k} $$
# - `deltas`: $$ \delta^t = \theta_{SFT}^{t} - \theta_{PRE} \in \mathbb{R}^d $$
# - `probability`: $$ p $$
# - `della_eps`: $$ \epsilon $$ for DELLA
# - `res`: $$ \hat{\delta}^t = \tilde{\delta}^t / (1-p) $$
# - `alpha`: $$ \lambda $$
# - `k`: $$ k $$ ( From $$ \% $$ to $$ 1 $$ ) in TIES paper
# - `return`: $$ \theta_M = \theta_{PRE} + \lambda \cdot \Sigma_{k=1}^{K} \tilde{\delta}^{t_k} $$
# Special mode "TIES-SOUP" has been implemented by setting `vote_sgn` > 0.0
def ties_with_dare(
    base: RecipeNodeOrPath,
    *models: RecipeNodeOrPath,
    probability: Hyper = 0.9,
    della_eps: Hyper = 0.0,
    rescale: Hyper = 1.0,
    alpha: Hyper = 0.5,
    seed: Hyper = -1,
    k: Hyper = 0.2,
    vote_sgn: Hyper = 0.0,
    apply_stock: Hyper = 0.0,
    cos_eps: Hyper = 1e-6,
    apply_median: Hyper = 0.0,
    eps: Hyper = 1e-6,    
    maxiter: Hyper = 100, 
    ftol: Hyper = 1e-20,
    device: Optional[str] = None,
    dtype: Optional[torch.dtype] = None,
) -> recipe_nodes.RecipeNode:
    # $$ \delta^t = \theta_{SFT}^{t} - \theta_{PRE} \in \mathbb{R}^d $$
    base = path_to_node(base)
    models = tuple(path_to_node(model) for model in models)
    deltas = tuple(
        subtract(model, base)
        if model.merge_space is MergeSpace.BASE else
        model
        for model in models
    )

    # $$ \tilde{\delta}^{t_k} $$
    res = ties_sum_with_dropout(
        *deltas, 
        probability=probability,
        della_eps=della_eps,
        rescale=rescale,
        k=k,
        vote_sgn=vote_sgn,
        seed=seed, 
        apply_stock=apply_stock,
        cos_eps=cos_eps,
        apply_median=apply_median,
        eps=eps,    
        maxiter=maxiter, 
        ftol=ftol,
        device=device, 
        dtype=dtype
    )

    # $$ \theta_M = \theta_{PRE} + \lambda \cdot \Sigma_{k=1}^{K} \tilde{\delta}^{t_k} $$
    return sd_mecha.add_difference(base, res, alpha=alpha, device=device, dtype=dtype)


model_stock_for_tensor = merge_methods.model_stock_for_tensor


# Following mergekit's implementation of Model Stock (which official implementation doesn't exist)
# https://github.com/arcee-ai/mergekit/blob/main/mergekit/merge_methods/model_stock.py
def model_stock_n_models(
    base: RecipeNodeOrPath,
    *models: RecipeNodeOrPath,    
    cos_eps: Hyper = 1e-6,    
    device: Optional[str] = None,
    dtype: Optional[torch.dtype] = None,
) -> recipe_nodes.RecipeNode:

    base = path_to_node(base)
    models = tuple(path_to_node(model) for model in models)
    deltas = tuple(
        subtract(model, base)
        if model.merge_space is MergeSpace.BASE else
        model
        for model in models
    )

    # This is hacky: Both w_avg and w_h will be calculated there.    
    # Notice that t and cos_theta is vector instead of single value.
    # Conceptually it could compatable with TIES, but algorithm should be rewritten.
    res = model_stock_for_tensor(
        *deltas,
        cos_eps=cos_eps,
        device=device, 
        dtype=dtype
    )

    return sd_mecha.add_difference(base, res, alpha=1.0, device=device, dtype=dtype)


geometric_median = merge_methods.geometric_median


def model(state_dict: str | pathlib.Path | Mapping[str, Tensor], model_arch: str = "sd1", model_type: str = "base"):
    return recipe_nodes.ModelRecipeNode(state_dict, model_arch, model_type)


def lora(state_dict: str | pathlib.Path | Mapping[str, Tensor], model_arch: str = "sd1"):
    return recipe_nodes.ModelRecipeNode(state_dict, model_arch, "lora")


def parameter(name: str, merge_space: MergeSpace, model_arch: Optional[str] = None):
    return recipe_nodes.ParameterRecipeNode(name, merge_space, model_arch)


def set_log_level(level: str = "INFO"):
    logging.basicConfig(format="%(levelname)s: %(message)s", level=level)
=======
from .merging import merge, open_input_dicts, infer_model_configs
from .serialization import serialize, deserialize, deserialize_path
from .streaming import StateDictKeyError
from .extensions.merge_methods import merge_method, value_to_node, RecipeNodeOrValue, Parameter, Return, StateDict
from .conversion import convert
from sd_mecha.extensions.builtin.merge_methods import (
    weighted_sum,
    slerp,
    n_average,
    geometric_median,
    subtract,
    perpendicular_component,
    geometric_sum,
    train_difference_mask,
    add_opposite_mask,
    add_strict_opposite_mask,
    add_cosine_a,
    add_cosine_b,
    ties_sum,
    ties_sum_extended,
    crossover,
    clamp,
    model_stock,
    fallback,
    cast,
    get_dtype,
    get_device,
    pick_component,
    omit_component,
    exchange_ema,
)
from .merge_method_wrappers import (
    add_difference,
    add_perpendicular,
    add_difference_ties,
    add_difference_ties_extended,
    copy_region,
    tensor_sum,
    rotate,
    dropout,
    ties_with_dare,
    n_model_stock,
)
from .helpers import model, literal, Defaults, set_log_level
from . import recipe_nodes, extensions


def _load_builtin_extensions():
    import sd_mecha.extensions.builtin.model_configs
    import sd_mecha.extensions.builtin.lycoris


_load_builtin_extensions()
>>>>>>> 6bb90658
<|MERGE_RESOLUTION|>--- conflicted
+++ resolved
@@ -1,485 +1,3 @@
-<<<<<<< HEAD
-import logging
-import pathlib
-import torch
-from torch import Tensor
-
-import sd_mecha.builtin_model_archs
-import sd_mecha.builtin_model_types
-from typing import Optional, Dict, Mapping
-from sd_mecha.recipe_merger import RecipeMerger
-from sd_mecha import recipe_nodes, merge_methods, extensions
-from sd_mecha.extensions.merge_method import RecipeNodeOrPath, path_to_node
-from sd_mecha.recipe_nodes import MergeSpace
-from sd_mecha.hypers import Hyper, blocks, default
-from sd_mecha.recipe_serializer import serialize, deserialize, deserialize_path
-
-
-def merge_and_save(
-    recipe: recipe_nodes.RecipeNode,
-    models_dir: pathlib.Path,
-    output_path: pathlib.Path,
-):
-    merger = RecipeMerger(models_dir=models_dir)
-    merger.merge_and_save(recipe, output=output_path)
-
-
-def serialize_and_save(
-    recipe: recipe_nodes.RecipeNode,
-    output_path: pathlib.Path | str,
-):
-    serialized = serialize(recipe)
-
-    if not isinstance(output_path, pathlib.Path):
-        output_path = pathlib.Path(output_path)
-    if not output_path.suffix:
-        output_path = output_path.with_suffix(".mecha")
-    output_path = output_path.absolute()
-
-    logging.info(f"Saving recipe to {output_path}")
-    with open(output_path, "w") as f:
-        f.write(serialized)
-
-
-weighted_sum = merge_methods.weighted_sum
-slerp = merge_methods.slerp
-n_average = merge_methods.n_average
-
-
-def add_difference(
-    a: RecipeNodeOrPath, b: RecipeNodeOrPath, c: Optional[RecipeNodeOrPath] = None, *,
-    alpha: Hyper = 1.0,
-    clamp_to_ab: Optional[bool] = None,
-    device: Optional[str] = None,
-    dtype: Optional[torch.dtype] = None,
-) -> recipe_nodes.RecipeNode:
-    a: recipe_nodes.RecipeNode = extensions.merge_method.path_to_node(a)
-    b: recipe_nodes.RecipeNode = extensions.merge_method.path_to_node(b)
-    original_b = b
-
-    if c is not None:
-        c = extensions.merge_method.path_to_node(c)
-        b = subtract(
-            b, c,
-            device=device,
-            dtype=dtype,
-        )
-
-    res = merge_methods.add_difference(
-        a, b,
-        alpha=alpha,
-        device=device,
-        dtype=dtype,
-    )
-
-    if a.merge_space == original_b.merge_space:
-        b = original_b
-
-    if clamp_to_ab is None:
-        clamp_to_ab = a.merge_space == b.merge_space
-
-    if clamp_to_ab:
-        if a.merge_space != b.merge_space:
-            raise TypeError(f"Merge space of A {a.merge_space} and B {b.merge_space} must be the same to clamp the merge.")
-        res = clamp(
-            res, a, b,
-            device=device,
-            dtype=dtype,
-        )
-
-    return res
-
-
-subtract = merge_methods.subtract
-perpendicular_component = merge_methods.perpendicular_component
-
-
-def add_perpendicular(
-    a: RecipeNodeOrPath, b: RecipeNodeOrPath, c: RecipeNodeOrPath, *,
-    alpha: Hyper = 1.0,
-    device: Optional[str] = None,
-    dtype: Optional[torch.dtype] = None,
-) -> recipe_nodes.RecipeNode:
-    a = path_to_node(a)
-    b = path_to_node(b)
-    c = path_to_node(c)
-
-    a_diff = subtract(
-        a, c,
-        device=device,
-        dtype=dtype,
-    )
-    b_diff = subtract(
-        b, c,
-        device=device,
-        dtype=dtype,
-    )
-
-    perp_diff = merge_methods.perpendicular_component(
-        a_diff, b_diff,
-        device=device,
-        dtype=dtype,
-    )
-
-    return merge_methods.add_difference(
-        a, perp_diff,
-        alpha=alpha,
-        device=device,
-        dtype=dtype,
-    )
-
-
-geometric_sum = merge_methods.geometric_sum
-train_difference = merge_methods.train_difference
-cosine_add_a = merge_methods.add_cosine_a
-cosine_add_b = merge_methods.add_cosine_b
-ties_sum = merge_methods.ties_sum
-ties_sum_extended = merge_methods.ties_sum_extended
-
-
-# latex notes in reference to original implementation: https://arxiv.org/abs/2306.01708
-# - `base`: $$ \theta_{init} $$
-# - `*models`: $$ \{\theta_{init}\}_{t=1}^n $$
-# - `models` after `subtract`: $$ \tau_t $$
-# - `alpha`: $$ \lambda $$
-# - `k`: $$ k $$ ( From $$ \% $$ to $$ 1 $$ )
-# - `res`: $$ \lambda * \tau_m $$
-# - `return`: $$ \theta_m $$
-# Special mode "TIES-SOUP" has been implemented by setting `vote_sgn` > 0.0
-# Special mode "TIES-STOCK" has been implemented by setting `apply_stock` > 0.0
-def add_difference_ties(
-    base: RecipeNodeOrPath,
-    *models: RecipeNodeOrPath,
-    alpha: Hyper,
-    k: Hyper = 0.2,
-    device: Optional[str] = None,
-    dtype: Optional[torch.dtype] = None,
-) -> recipe_nodes.RecipeNode:
-    # $$ \{\theta_{init}\}_{t=1}^n $$
-    base = path_to_node(base)
-    models = tuple(path_to_node(model) for model in models)
-
-    # Create task vectors.
-    # $$ \tau_t $$
-    models = tuple(
-        subtract(model, base)
-        if model.merge_space is MergeSpace.BASE else
-        model
-        for model in models
-    )
-
-    # step 1 + step 2 + step 3
-    res = ties_sum(
-        *models,
-        k=k,
-        device=device,
-        dtype=dtype,
-    )
-
-    # Obtain merged checkpoint
-
-    # $$ \theta_{init} + \lambda * \tau_m $$
-    return add_difference(
-        base, res,
-        alpha=alpha,
-        device=device,
-        dtype=dtype,
-    )
-
-
-def add_difference_ties_extended(
-    base: RecipeNodeOrPath,
-    *models: RecipeNodeOrPath,
-    alpha: Hyper,
-    k: Hyper = 0.2,
-    vote_sgn: Hyper = 0.0,
-    apply_stock: Hyper = 0.0,
-    cos_eps: Hyper = 1e-6,
-    apply_median: Hyper = 0.0,
-    eps: Hyper = 1e-6,
-    maxiter: Hyper = 100,
-    ftol: Hyper =1e-20,
-    device: Optional[str] = None,
-    dtype: Optional[torch.dtype] = None,
-) -> recipe_nodes.RecipeNode:
-    # $$ \{\theta_{init}\}_{t=1}^n $$
-    base = path_to_node(base)
-    models = tuple(path_to_node(model) for model in models)
-
-    # Create task vectors.
-    # $$ \tau_t $$
-    models = tuple(
-        subtract(model, base)
-        if model.merge_space is MergeSpace.BASE else
-        model
-        for model in models
-    )
-
-    # step 1 + step 2 + step 3
-    res = ties_sum_extended(
-        *models,
-        k=k,
-        vote_sgn=vote_sgn,
-        apply_stock=apply_stock,
-        cos_eps=cos_eps,
-        apply_median=apply_median,
-        eps=eps,
-        maxiter=maxiter,
-        ftol=ftol,
-        device=device,
-        dtype=dtype,
-    )
-
-    # Obtain merged checkpoint
-
-    # $$ \theta_{init} + \lambda * \tau_m $$
-    return add_difference(
-        base, res,
-        alpha=alpha,
-        device=device,
-        dtype=dtype,
-    )
-
-
-def copy_region(
-    a: RecipeNodeOrPath, b: RecipeNodeOrPath, c: Optional[RecipeNodeOrPath] = None, *,
-    width: Hyper = 1.0,
-    offset: Hyper = 0.0,
-    top_k: bool = False,
-    device: Optional[str] = "cuda",
-    dtype: Optional[torch.dtype] = None,
-) -> recipe_nodes.RecipeNode:
-    a = path_to_node(a)
-    b = path_to_node(b)
-
-    if c is not None:
-        c = path_to_node(c)
-
-        a = subtract(
-            a, c,
-            device=device,
-            dtype=dtype,
-        )
-        b = subtract(
-            b, c,
-            device=device,
-            dtype=dtype,
-        )
-
-    copy_method = [merge_methods.tensor_sum, merge_methods.top_k_tensor_sum][int(top_k)]
-    res = copy_method(
-        a, b,
-        width=width,
-        offset=offset,
-        device=device,
-        dtype=dtype,
-    )
-
-    if c is not None:
-        res = merge_methods.add_difference(
-            c, res,
-            alpha=1.0,
-            device=device,
-            dtype=dtype,
-        )
-
-    return res
-
-
-tensor_sum = copy_region
-distribution_crossover = merge_methods.distribution_crossover
-crossover = merge_methods.crossover
-
-
-def rotate(
-    a: RecipeNodeOrPath, b: RecipeNodeOrPath, c: Optional[RecipeNodeOrPath] = None, *,
-    alignment: Hyper = 1.0,
-    alpha: Hyper = 0.0,
-    device: Optional[str] = "cuda",
-    dtype: Optional[torch.dtype] = None,
-    cache: Optional[Dict[str, torch.Tensor]] = None,
-) -> recipe_nodes.RecipeNode:
-    a = path_to_node(a)
-    b = path_to_node(b)
-
-    if c is not None:
-        c = path_to_node(c)
-
-        a = subtract(
-            a, c,
-            device=device,
-            dtype=dtype,
-        )
-        b = subtract(
-            b, c,
-            device=device,
-            dtype=dtype,
-        )
-
-    res = merge_methods.rotate(
-        a, b,
-        alignment=alignment,
-        alpha=alpha,
-        cache=cache,
-        device=device,
-        dtype=dtype,
-    )
-
-    if c is not None:
-        res = merge_methods.add_difference(
-            c, res,
-            alpha=1.0,
-            device=device,
-            dtype=dtype,
-        )
-
-    return res
-
-
-clamp = merge_methods.clamp
-
-
-def dropout(
-    a: RecipeNodeOrPath,
-    *models: RecipeNodeOrPath,
-    probability: Hyper = 0.9,
-    alpha: Hyper = 0.5,
-    overlap: Hyper = 1.0,
-    overlap_emphasis: Hyper = 0.0,
-    seed: Optional[Hyper] = None,
-    device: Optional[str] = None,
-    dtype: Optional[torch.dtype] = None,
-) -> recipe_nodes.RecipeNode:
-    deltas = [
-        subtract(model, a)
-        for model in models
-    ]
-    ba_delta = merge_methods.dropout(*deltas, probability=probability, overlap=overlap, overlap_skew=overlap_emphasis, seed=seed, device=device, dtype=dtype)
-    return sd_mecha.add_difference(a, ba_delta, alpha=alpha, device=device, dtype=dtype)
-
-
-ties_sum_with_dropout = merge_methods.ties_sum_with_dropout
-
-
-# latex notes in reference to original implementation: https://arxiv.org/abs/2311.03099
-# Added DELLA. "(MAG)Prune > Merge (TIES) > Rescale". See https://arxiv.org/abs/2406.11617
-# Notice that this is "TIES Merging w/ DARE", which is "Prune > Merge (TIES) > Rescale"
-# See https://slgero.medium.com/merge-large-language-models-29897aeb1d1a for details
-# - `base`: $$ \theta_{PRE} $$
-# - `*models`: $$ \theta_{SFT}^{t_k} $$
-# - `deltas`: $$ \delta^t = \theta_{SFT}^{t} - \theta_{PRE} \in \mathbb{R}^d $$
-# - `probability`: $$ p $$
-# - `della_eps`: $$ \epsilon $$ for DELLA
-# - `res`: $$ \hat{\delta}^t = \tilde{\delta}^t / (1-p) $$
-# - `alpha`: $$ \lambda $$
-# - `k`: $$ k $$ ( From $$ \% $$ to $$ 1 $$ ) in TIES paper
-# - `return`: $$ \theta_M = \theta_{PRE} + \lambda \cdot \Sigma_{k=1}^{K} \tilde{\delta}^{t_k} $$
-# Special mode "TIES-SOUP" has been implemented by setting `vote_sgn` > 0.0
-def ties_with_dare(
-    base: RecipeNodeOrPath,
-    *models: RecipeNodeOrPath,
-    probability: Hyper = 0.9,
-    della_eps: Hyper = 0.0,
-    rescale: Hyper = 1.0,
-    alpha: Hyper = 0.5,
-    seed: Hyper = -1,
-    k: Hyper = 0.2,
-    vote_sgn: Hyper = 0.0,
-    apply_stock: Hyper = 0.0,
-    cos_eps: Hyper = 1e-6,
-    apply_median: Hyper = 0.0,
-    eps: Hyper = 1e-6,    
-    maxiter: Hyper = 100, 
-    ftol: Hyper = 1e-20,
-    device: Optional[str] = None,
-    dtype: Optional[torch.dtype] = None,
-) -> recipe_nodes.RecipeNode:
-    # $$ \delta^t = \theta_{SFT}^{t} - \theta_{PRE} \in \mathbb{R}^d $$
-    base = path_to_node(base)
-    models = tuple(path_to_node(model) for model in models)
-    deltas = tuple(
-        subtract(model, base)
-        if model.merge_space is MergeSpace.BASE else
-        model
-        for model in models
-    )
-
-    # $$ \tilde{\delta}^{t_k} $$
-    res = ties_sum_with_dropout(
-        *deltas, 
-        probability=probability,
-        della_eps=della_eps,
-        rescale=rescale,
-        k=k,
-        vote_sgn=vote_sgn,
-        seed=seed, 
-        apply_stock=apply_stock,
-        cos_eps=cos_eps,
-        apply_median=apply_median,
-        eps=eps,    
-        maxiter=maxiter, 
-        ftol=ftol,
-        device=device, 
-        dtype=dtype
-    )
-
-    # $$ \theta_M = \theta_{PRE} + \lambda \cdot \Sigma_{k=1}^{K} \tilde{\delta}^{t_k} $$
-    return sd_mecha.add_difference(base, res, alpha=alpha, device=device, dtype=dtype)
-
-
-model_stock_for_tensor = merge_methods.model_stock_for_tensor
-
-
-# Following mergekit's implementation of Model Stock (which official implementation doesn't exist)
-# https://github.com/arcee-ai/mergekit/blob/main/mergekit/merge_methods/model_stock.py
-def model_stock_n_models(
-    base: RecipeNodeOrPath,
-    *models: RecipeNodeOrPath,    
-    cos_eps: Hyper = 1e-6,    
-    device: Optional[str] = None,
-    dtype: Optional[torch.dtype] = None,
-) -> recipe_nodes.RecipeNode:
-
-    base = path_to_node(base)
-    models = tuple(path_to_node(model) for model in models)
-    deltas = tuple(
-        subtract(model, base)
-        if model.merge_space is MergeSpace.BASE else
-        model
-        for model in models
-    )
-
-    # This is hacky: Both w_avg and w_h will be calculated there.    
-    # Notice that t and cos_theta is vector instead of single value.
-    # Conceptually it could compatable with TIES, but algorithm should be rewritten.
-    res = model_stock_for_tensor(
-        *deltas,
-        cos_eps=cos_eps,
-        device=device, 
-        dtype=dtype
-    )
-
-    return sd_mecha.add_difference(base, res, alpha=1.0, device=device, dtype=dtype)
-
-
-geometric_median = merge_methods.geometric_median
-
-
-def model(state_dict: str | pathlib.Path | Mapping[str, Tensor], model_arch: str = "sd1", model_type: str = "base"):
-    return recipe_nodes.ModelRecipeNode(state_dict, model_arch, model_type)
-
-
-def lora(state_dict: str | pathlib.Path | Mapping[str, Tensor], model_arch: str = "sd1"):
-    return recipe_nodes.ModelRecipeNode(state_dict, model_arch, "lora")
-
-
-def parameter(name: str, merge_space: MergeSpace, model_arch: Optional[str] = None):
-    return recipe_nodes.ParameterRecipeNode(name, merge_space, model_arch)
-
-
-def set_log_level(level: str = "INFO"):
-    logging.basicConfig(format="%(levelname)s: %(message)s", level=level)
-=======
 from .merging import merge, open_input_dicts, infer_model_configs
 from .serialization import serialize, deserialize, deserialize_path
 from .streaming import StateDictKeyError
@@ -500,6 +18,7 @@
     add_cosine_b,
     ties_sum,
     ties_sum_extended,
+    ties_sum_with_dropout,
     crossover,
     clamp,
     model_stock,
@@ -532,5 +51,4 @@
     import sd_mecha.extensions.builtin.lycoris
 
 
-_load_builtin_extensions()
->>>>>>> 6bb90658
+_load_builtin_extensions()