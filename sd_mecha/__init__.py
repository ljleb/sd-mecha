--- conflicted
+++ resolved
@@ -29,12 +29,9 @@
     pick_component,
     omit_component,
     exchange_ema,
-<<<<<<< HEAD
     isotropic,
     isotropic_overrided,
-=======
     stack,
->>>>>>> 0b90911a
 )
 from .merge_method_wrappers import (
     add_difference,
