<<<<<<< HEAD
from .recipe_merging import merge_and_save, open_input_dicts, infer_model_configs
=======
from .recipe_merging import merge, open_input_dicts, infer_model_configs
>>>>>>> 6a46616b
from .recipe_serializer import serialize, deserialize, deserialize_path
from .streaming import StateDictKeyError
from .extensions.merge_methods import merge_method, value_to_node, RecipeNodeOrValue, Parameter, Return, StateDict
from .conversion import convert
from sd_mecha.extensions.builtin.merge_methods import (
    weighted_sum,
    slerp,
    n_average,
    geometric_median,
    subtract,
    perpendicular_component,
    geometric_sum,
    train_difference_mask,
    add_opposite_mask,
    add_strict_opposite_mask,
    add_cosine_a,
    add_cosine_b,
    ties_sum,
    ties_sum_extended,
    crossover,
    clamp,
    model_stock,
    fallback,
    pick_component,
)
from .merge_method_wrappers import (
    add_difference,
    add_perpendicular,
    add_difference_ties,
    add_difference_ties_extended,
    copy_region,
    tensor_sum,
    rotate,
    dropout,
    ties_with_dare,
    n_model_stock,
)
<<<<<<< HEAD
from .helpers import model, literal, serialize_and_save, RecipeMerger, set_log_level
=======
from .helpers import model, literal, Defaults, set_log_level
>>>>>>> 6a46616b
from . import recipe_nodes, extensions


def _load_builtin_extensions():
    import sd_mecha.extensions.builtin.model_configs
    import sd_mecha.extensions.builtin.lycoris


_load_builtin_extensions()<|MERGE_RESOLUTION|>--- conflicted
+++ resolved
@@ -1,8 +1,4 @@
-<<<<<<< HEAD
-from .recipe_merging import merge_and_save, open_input_dicts, infer_model_configs
-=======
 from .recipe_merging import merge, open_input_dicts, infer_model_configs
->>>>>>> 6a46616b
 from .recipe_serializer import serialize, deserialize, deserialize_path
 from .streaming import StateDictKeyError
 from .extensions.merge_methods import merge_method, value_to_node, RecipeNodeOrValue, Parameter, Return, StateDict
@@ -40,11 +36,7 @@
     ties_with_dare,
     n_model_stock,
 )
-<<<<<<< HEAD
-from .helpers import model, literal, serialize_and_save, RecipeMerger, set_log_level
-=======
 from .helpers import model, literal, Defaults, set_log_level
->>>>>>> 6a46616b
 from . import recipe_nodes, extensions
 
 
