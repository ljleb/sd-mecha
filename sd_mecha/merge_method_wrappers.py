import torch
from typing import Optional, Dict
from torch import Tensor
from .extensions.merge_methods import value_to_node, RecipeNodeOrValue, Parameter
from . import recipe_nodes
from sd_mecha.extensions.builtin import merge_methods
from sd_mecha.extensions.builtin.merge_methods import (
    subtract,
    ties_sum,
    ties_sum_extended,
    clamp,
    model_stock,
    isotropic,
    isotropic_overrided,
)


def add_difference(
    a: RecipeNodeOrValue, b: RecipeNodeOrValue, c: Optional[RecipeNodeOrValue] = None, *,
    alpha: Parameter(Tensor) = 1.0,
    clamp_to_ab: Parameter(bool) = False,
) -> recipe_nodes.RecipeNode:
    a = value_to_node(a)
    b = value_to_node(b)
    original_b = b

    if c is not None:
        c = value_to_node(c)
        b = subtract(
            b, c,
        )

    res = merge_methods.add_difference(
        a, b,
        alpha=alpha,
    )

    if a.merge_space == original_b.merge_space:
        b = original_b

    if clamp_to_ab:
        if a.merge_space != b.merge_space:
            raise TypeError(f"Merge space of A {a.merge_space} and B {b.merge_space} must be the same to clamp the merge.")
        res = clamp(
            res, a, b,
        )

    return res | a


def add_perpendicular(
    a: RecipeNodeOrValue, b: RecipeNodeOrValue, c: RecipeNodeOrValue, *,
    alpha: Parameter(Tensor) = 1.0,
) -> recipe_nodes.RecipeNode:
    a = value_to_node(a)
    b = value_to_node(b)
    c = value_to_node(c)

    a_diff = subtract(
        a, c,
    )
    b_diff = subtract(
        b, c,
    )

    perp_diff = merge_methods.perpendicular_component(
        a_diff, b_diff,
    )

    return merge_methods.add_difference(
        a, perp_diff,
        alpha=alpha,
    )


# implementation of: https://arxiv.org/abs/2306.01708
# Special mode "TIES-SOUP" has been implemented by setting `vote_sgn` > 0.0
# Special mode "TIES-STOCK" has been implemented by setting `apply_stock` > 0.0
def add_difference_ties(
    base: RecipeNodeOrValue,
    *models: RecipeNodeOrValue,
    alpha: Parameter(Tensor) = 1.0,
    k: Parameter(float) = 1.0,
) -> recipe_nodes.RecipeNode:
    base = value_to_node(base)
    models = tuple(value_to_node(model) for model in models)

    models = tuple(
        subtract(model, base)
        if model.merge_space == "weight" else
        model
        for model in models
    )

    res = ties_sum(
        *models,
        k=k,
    )

    return add_difference(
        base, res,
        alpha=alpha,
    )


def add_difference_ties_extended(
    base: RecipeNodeOrValue,
    *models: RecipeNodeOrValue,
    alpha: Parameter(Tensor) = 1.0,
    k: Parameter(float) = 0.2,
    vote_sgn: Parameter(bool) = False,
    apply_stock: Parameter(bool) = False,
    cos_eps: Parameter(float) = 1e-6,
    apply_median: Parameter(bool) = False,
    eps: Parameter(float) = 1e-6,
    maxiter: Parameter(int) = 100,
    ftol: Parameter(float) = 1e-20,
) -> recipe_nodes.RecipeNode:
    base = value_to_node(base)
    models = tuple(value_to_node(model) for model in models)

    models = tuple(
        subtract(model, base)
        if model.merge_space == "weight" else
        model
        for model in models
    )

    res = ties_sum_extended(
        *models,
        k=k,
        vote_sgn=vote_sgn,
        apply_stock=apply_stock,
        cos_eps=cos_eps,
        apply_median=apply_median,
        eps=eps,
        maxiter=maxiter,
        ftol=ftol,
    )

    return add_difference(
        base, res,
        alpha=alpha,
    )


def copy_region(
    a: RecipeNodeOrValue, b: RecipeNodeOrValue, c: Optional[RecipeNodeOrValue] = None, *,
    width: Parameter(float) = 1.0,
    offset: Parameter(float) = 0.0,
    top_k: Parameter(bool) = False,
) -> recipe_nodes.RecipeNode:
    a = value_to_node(a)
    b = value_to_node(b)

    if c is not None:
        c = value_to_node(c)

        a = subtract(
            a, c,
        )
        b = subtract(
            b, c,
        )

    copy_method = [merge_methods.tensor_sum, merge_methods.top_k_tensor_sum][int(top_k)]
    res = copy_method(
        a, b,
        width=width,
        offset=offset,
    )

    if c is not None:
        res = merge_methods.add_difference(
            c, res,
            alpha=1.0,
        )

    return res


tensor_sum = copy_region


def rotate(
    a: RecipeNodeOrValue, b: RecipeNodeOrValue, c: Optional[RecipeNodeOrValue] = None, *,
    alignment: Parameter(float) = 1.0,
    alpha: Parameter(float) = 0.0,
    cache: Optional[Dict[str, torch.Tensor]] = None,
) -> recipe_nodes.RecipeNode:
    a = value_to_node(a)
    b = value_to_node(b)

    if c is not None:
        c = value_to_node(c)

        a = subtract(
            a, c,
        )
        b = subtract(
            b, c,
        )

    res = merge_methods.rotate(
        a, b,
        alignment=alignment,
        alpha=alpha,
    ).set_cache(cache)

    if c is not None:
        res = merge_methods.add_difference(
            c, res,
            alpha=1.0,
        )

    return res


def dropout(
    a: RecipeNodeOrValue,
    *models: RecipeNodeOrValue,
    probability: Parameter(float) = 0.9,
    alpha: Parameter(Tensor) = 0.5,
    overlap: Parameter(float) = 1.0,
    overlap_emphasis: Parameter(float) = 0.0,
    seed: Parameter(int) = None,
) -> recipe_nodes.RecipeNode:
    deltas = [
        subtract(model, a)
        for model in models
    ]
    ba_delta = merge_methods.dropout(*deltas, probability=probability, overlap=overlap, overlap_emphasis=overlap_emphasis, seed=seed)
    return merge_methods.add_difference(a, ba_delta, alpha=alpha)


ties_sum_with_dropout = merge_methods.ties_sum_with_dropout


# implementation of: https://arxiv.org/abs/2311.03099
# Notice that this is "TIES Merging w/ DARE", which is "Prune > Merge (TIES) > Rescale"
# See https://slgero.medium.com/merge-large-language-models-29897aeb1d1a for details
# mode "TIES-SOUP" has been implemented by setting `vote_sgn` > 0.0
def ties_with_dare(
    base: RecipeNodeOrValue,
    *models: RecipeNodeOrValue,
    della_eps: Parameter(float) = 0.0,
    probability: Parameter(float) = 0.9,
    della_eps: Parameter(float) = 0.0,
    rescale: Parameter(bool) = True,
    alpha: Parameter(Tensor) = 1.0,
    seed: Parameter(int) = None,
    k: Parameter(float) = 1.0,
    vote_sgn: Parameter(bool) = False,
    apply_stock: Parameter(bool) = False,
    cos_eps: Parameter(float) = 1e-6,
    apply_median: Parameter(bool) = False,
    apply_isotropic: Parameter(bool) = False,
    z_cof: Parameter(float) = 0.0,
    apply_exp: Parameter(bool) = False,
    apply_high_dim: Parameter(bool) = False,
    eps: Parameter(float) = 1e-6,
    maxiter: Parameter(int) = 100,
    ftol: Parameter(float) = 1e-20,
) -> recipe_nodes.RecipeNode:
    base = value_to_node(base)
    models = tuple(value_to_node(model) for model in models)
    deltas = tuple(
        subtract(model, base)
        if model.merge_space == "weight" else
        model
        for model in models
    )

    res = ties_sum_with_dropout(
        *deltas,
        della_eps=della_eps,
        probability=probability,
        della_eps=della_eps,
        rescale=rescale,
        k=k,
        vote_sgn=vote_sgn,
        seed=seed,
        apply_stock=apply_stock,
        cos_eps=cos_eps,
        apply_median=apply_median,
        eps=eps,
        maxiter=maxiter,
        ftol=ftol,
    )

<<<<<<< HEAD
    if apply_isotropic:
        # This stage will stress a lot.
        res = isotropic_overrided(res, z_cof=z_cof, apply_exp=apply_exp, apply_high_dim=apply_high_dim)

    # $$ \theta_M = \theta_{PRE} + \lambda \cdot \Sigma_{k=1}^{K} \tilde{\delta}^{t_k} $$
=======
>>>>>>> 0b90911a
    return merge_methods.add_difference(base, res, alpha=alpha)

# Following mergekit's implementation of Model Stock (which official implementation doesn't exist)
# https://github.com/arcee-ai/mergekit/blob/main/mergekit/merge_methods/model_stock.py
def n_model_stock(
    base: RecipeNodeOrValue,
    *models: RecipeNodeOrValue,
    cos_eps: Parameter(float) = 1e-6,
) -> recipe_nodes.RecipeNode:
    base = value_to_node(base)
    models = tuple(value_to_node(model) for model in models)
    deltas = tuple(
        subtract(model, base)
        if model.merge_space == "weight" else
        model
        for model in models
    )

    res = model_stock(
        *deltas,
        cos_eps=cos_eps,
    )

    return merge_methods.add_difference(base, res, alpha=1.0)<|MERGE_RESOLUTION|>--- conflicted
+++ resolved
@@ -245,7 +245,6 @@
     *models: RecipeNodeOrValue,
     della_eps: Parameter(float) = 0.0,
     probability: Parameter(float) = 0.9,
-    della_eps: Parameter(float) = 0.0,
     rescale: Parameter(bool) = True,
     alpha: Parameter(Tensor) = 1.0,
     seed: Parameter(int) = None,
@@ -288,14 +287,11 @@
         ftol=ftol,
     )
 
-<<<<<<< HEAD
     if apply_isotropic:
         # This stage will stress a lot.
         res = isotropic_overrided(res, z_cof=z_cof, apply_exp=apply_exp, apply_high_dim=apply_high_dim)
 
     # $$ \theta_M = \theta_{PRE} + \lambda \cdot \Sigma_{k=1}^{K} \tilde{\delta}^{t_k} $$
-=======
->>>>>>> 0b90911a
     return merge_methods.add_difference(base, res, alpha=alpha)
 
 # Following mergekit's implementation of Model Stock (which official implementation doesn't exist)
