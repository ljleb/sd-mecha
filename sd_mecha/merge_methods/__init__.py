import functools
import math
import numpy as np
import torch
from scipy.stats import binom
from torch import Tensor
from typing import Tuple, Dict, Optional
from sd_mecha.hypers import Hyper
from .svd import orthogonal_procrustes, fractional_matrix_power
from sd_mecha.extensions.merge_space import MergeSpace, MergeSpaceSymbol, weight, delta
from sd_mecha.extensions.merge_method import convert_to_recipe


EPSILON = 1e-10
SameMergeSpace = MergeSpaceSymbol["weight", "delta"]


@convert_to_recipe
def weighted_sum(
    a: Tensor | SameMergeSpace,
    b: Tensor | SameMergeSpace,
    *,
    alpha: Hyper = 0.5,
    **kwargs,
) -> Tensor | SameMergeSpace:
    return (1 - alpha) * a + alpha * b


@convert_to_recipe
def n_average(
    *models: Tensor | SameMergeSpace,
    **kwargs,
) -> Tensor | SameMergeSpace:
    return torch.mean(torch.stack(models), dim=0)


@convert_to_recipe
def slerp(
    a: Tensor | SameMergeSpace,
    b: Tensor | SameMergeSpace,
    *,
    alpha: Hyper = 0.5,
    **kwargs,
) -> Tensor | SameMergeSpace:
    a_normalized = a / a.norm()
    b_normalized = b / b.norm()

    ab_dot = (a_normalized * b_normalized).sum().clamp(-1, 1)

    omega = torch.arccos(ab_dot)
    a_contrib = a_normalized * torch.sin((1-alpha)*omega)
    b_contrib = b_normalized * torch.sin(alpha*omega)
    res = (a_contrib + b_contrib) / torch.sin(omega)
    res *= weighted_sum.__wrapped__(a.norm(), b.norm(), alpha=alpha)
    if res.isnan().any():
        return weighted_sum.__wrapped__(a, b, alpha=alpha)
    return res


@convert_to_recipe
def add_difference(
    a: Tensor | SameMergeSpace,
    b: Tensor | MergeSpace["delta"],
    *,
    alpha: Hyper = 1.0,
    **kwargs,
) -> Tensor | SameMergeSpace:
    return a + alpha * b


@convert_to_recipe
def subtract(
    a: Tensor | MergeSpace["weight"],
    b: Tensor | MergeSpace["weight"],
    **kwargs,
) -> Tensor | MergeSpace["delta"]:
    return a - b


@convert_to_recipe
def perpendicular_component(
    a: Tensor | SameMergeSpace,
    b: Tensor | SameMergeSpace,
    **kwargs,
) -> Tensor | SameMergeSpace:
    norm_a = torch.linalg.norm(a)
    res = b - a * (a / norm_a * (b / norm_a)).sum()
    if res.isnan().any():
        return torch.zeros_like(a)
    return res


@convert_to_recipe
def geometric_sum(
    a: Tensor | SameMergeSpace,
    b: Tensor | SameMergeSpace,
    *,
    alpha: Hyper = 0.5,
    **kwargs,
) -> Tensor | SameMergeSpace:
    a = torch.complex(a, torch.zeros_like(a))
    b = torch.complex(b, torch.zeros_like(b))
    res = a ** (1 - alpha) * b ** alpha
    return res.real


@convert_to_recipe
def add_cosine_a(
    a: Tensor | MergeSpace["weight"],
    b: Tensor | MergeSpace["weight"],
    *,
    alpha: Hyper = 1.0,
    **kwargs,
) -> Tensor | MergeSpace["weight"]:
    a_norm = torch.nn.functional.normalize(a, dim=0)
    b_norm = torch.nn.functional.normalize(b, dim=0)
    similarity = torch.nn.functional.cosine_similarity(a_norm, b_norm, dim=0)
    return add_cosine_generic(a, b, alpha, similarity)


@convert_to_recipe
def add_cosine_b(
    a: Tensor | MergeSpace["weight"],
    b: Tensor | MergeSpace["weight"],
    *,
    alpha: Hyper = 1.0,
    **kwargs,
) -> Tensor | MergeSpace["weight"]:
    similarity = torch.nn.functional.cosine_similarity(a, b, dim=0)
    dot_product = torch.sum(a * b)
    magnitude_similarity = dot_product / (torch.norm(a) * torch.norm(b))
    combined_similarity = (similarity + magnitude_similarity) / 2.0
    return add_cosine_generic(a, b, alpha, combined_similarity)


def add_cosine_generic(a: Tensor, b: Tensor, alpha: float, similarity: Tensor) -> Tensor:
    k = 1 - torch.clamp(similarity - alpha, 0, 1)
    return weighted_sum.__wrapped__(a, b, alpha=k)


# Special mode "TIES-STOCK" has been implemented by setting `apply_stock` > 0.0
# Special mode "TIES-GMEDIAN" has been implemented by setting `apply_median` > 0.0
@convert_to_recipe
def ties_sum_extended(  # aka add_difference_ties
    *models: Tensor | MergeSpace["delta"],
    k: Hyper = 0.2,
    vote_sgn: Hyper = 0.0,
    apply_stock: Hyper = 0.0,
    cos_eps: Hyper = 1e-6,
    apply_median: Hyper = 0.0,
    eps: Hyper = 1e-6,
    maxiter: Hyper = 100,
    ftol: Hyper =1e-20,
    **kwargs,
) -> Tensor | MergeSpace["delta"]:
    filtered_delta, param_counts = ties_sum_deltas(*models, k=k, vote_sgn=vote_sgn)

    if apply_median <= 0.0:
        # Model Stock
        t = 1.0 if apply_stock <= 0.0 else get_model_stock_t(torch.unbind(filtered_delta), cos_eps=cos_eps)

        filtered_delta = filtered_delta.sum(dim=0)

        # $$ \tau_m $$
        return torch.nan_to_num(filtered_delta * t / param_counts)
    else:
        # $$ \tau_m $$, but in geometric median instead of arithmetic mean. Considered to replace model stock.
        filtered_delta = geometric_median_list_of_array(torch.unbind(filtered_delta), eps=eps, maxiter=maxiter, ftol=ftol)

        return torch.nan_to_num(filtered_delta)


# latex notes in reference to original implementation: https://arxiv.org/abs/2306.01708
# - `delta`: $$ \hat{\tau}_t $$
# - `signs`: $$ \gamma_t $$
# - `final_sign`: $$ \gamma_m^p = sgn(\Sigma_{t=1}^n \hat{\tau}_t^p) $$
# - `delta_filters`: $$ \{ \gamma_t^p = \gamma_m^p \} $$
# - `param_counts`: $$ |A^p| $$
# - `filtered_delta`: $$ \Sigma_{t\in{A^p}} \hat{\tau}_t^p $$
# - `return`: $$ \lambda * \tau_m $$
# Special mode "TIES-SOUP" has been implemented by setting `vote_sgn` > 0.0
# - `final_sign`: $$ \gamma_m^p = sgn(\Sigma_{t=1}^n \gamma_t^p) $$
@convert_to_recipe
def ties_sum(  # aka add_difference_ties
    *models: Tensor | MergeSpace["delta"],
    k: Hyper = 0.2,
    vote_sgn: Hyper = 0.0,
    **kwargs,
) -> Tensor | MergeSpace["delta"]:
    filtered_delta, param_counts = ties_sum_deltas(*models, k=k, vote_sgn=vote_sgn)

    # $$ \tau_m $$
    return torch.nan_to_num(filtered_delta.sum(dim=0) / param_counts)


def ties_sum_deltas(
    *models: Tensor,
    k: float = 0.2,
    vote_sgn: float = 0.0,
):
    # Step 1: Trim redundant parameters

    # $$ \hat{\tau}_t $$ O(N) in space
    deltas = [
        # $$ keep_topk_reset_rest_to_zero(\tau_t, k) $$
        filter_top_k(m, k)
        for m in models
    ]
    deltas = torch.stack(deltas, dim=0)

    # Step 2: Elect Final Signs.

    # $$ \gamma_t $$
    signs = torch.sign(deltas)

    # $$ \gamma_m^p = sgn(\Sigma_{t=1}^n \hat{\tau}_t^p) $$ for normal TIES
    # $$ \gamma_m^p = sgn(\Sigma_{t=1}^n \gamma_t^p) $$ if "TIES-SOUP" is activated
    final_sign = torch.sign(torch.sum(deltas if vote_sgn <= 0.0 else signs, dim=0))

    # Step 3: Disjoint merge.

    # $$ \{ \gamma_t^p = \gamma_m^p \} $$
    delta_filters = (signs == final_sign).float()

    # $$ |A^p| $$
    param_counts = torch.sum(delta_filters, dim=0)

    # $$ \Sigma_{t\in{A^P}} \hat{\tau}_t^p $$
    # (note that the sum is not performed here directly)
    filtered_delta = deltas * delta_filters

    return filtered_delta, param_counts


def filter_top_k(a: Tensor, k: float):
    k = max(int((1 - k) * torch.numel(a)), 1)
    k_value, _ = torch.kthvalue(torch.abs(a.flatten()).float(), k)
    top_k_filter = (torch.abs(a) >= k_value).float()
    return a * top_k_filter


@convert_to_recipe
def tensor_sum(
    a: Tensor | SameMergeSpace,
    b: Tensor | SameMergeSpace,
    *,
    width: Hyper = 0.5,
    offset: Hyper = 0.0,
    **kwargs,
) -> Tensor | SameMergeSpace:
    if a.shape == ():
        if width > 0.5:
            return b
        return a

    start_i, end_i, region_is_inverted = ratio_to_region(width, offset, a.size(0))
    if region_is_inverted:
        b[start_i:end_i] = a[start_i:end_i]
        return b
    else:
        a[start_i:end_i] = b[start_i:end_i]
        return a


@convert_to_recipe
def top_k_tensor_sum(
    a: Tensor | SameMergeSpace,
    b: Tensor | SameMergeSpace,
    *,
    width: Hyper = 1.0,
    offset: Hyper = 0.0,
    **kwargs,
) -> Tensor | SameMergeSpace:
    a_flat = torch.flatten(a)
    a_dist = torch.msort(a_flat)
    b_indices = torch.argsort(torch.flatten(b), stable=True)
    redist_indices = torch.argsort(b_indices)

    start_i, end_i, region_is_inverted = ratio_to_region(width, offset, torch.numel(a))
    start_top_k = kth_abs_value(a_dist, start_i)
    end_top_k = kth_abs_value(a_dist, end_i)

    indices_mask = (start_top_k <= torch.abs(a_dist)) & (torch.abs(a_dist) <= end_top_k)
    if region_is_inverted:
        indices_mask = ~indices_mask
    indices_mask = torch.gather(indices_mask.float(), 0, redist_indices)

    a_redist = torch.gather(a_dist, 0, redist_indices)
    a_redist = (1 - indices_mask) * a_flat + indices_mask * a_redist
    return a_redist.reshape_as(a)


def kth_abs_value(a: Tensor, k: int) -> Tensor:
    if k <= 0:
        return torch.tensor(-1, device=a.device)
    else:
        return torch.kthvalue(torch.abs(a.float()), k)[0]


def ratio_to_region(width: float, offset: float, n: int) -> Tuple[int, int, bool]:
    if width < 0:
        offset += width
        width = -width
    width = min(width, 1)

    if offset < 0:
        offset = 1 + offset - int(offset)
    offset = math.fmod(offset, 1.0)

    if width + offset <= 1:
        inverted = False
        start = offset * n
        end = (width + offset) * n
    else:
        inverted = True
        start = (width + offset - 1) * n
        end = offset * n

    return round(start), round(end), inverted


@convert_to_recipe
def train_difference(
    a: Tensor | SameMergeSpace,
    b: Tensor | SameMergeSpace,
    c: Tensor | SameMergeSpace,
    *,
    alpha: Hyper = 1.0,
    **kwargs,
) -> Tensor | SameMergeSpace:
    mask = 1.8 * torch.nan_to_num((b - a).abs() / ((b - a).abs() + (b - c).abs()), nan=0)
    return a + (b - c) * alpha * mask


@convert_to_recipe
def add_opposite(
    a: Tensor | SameMergeSpace,
    b: Tensor | SameMergeSpace,
    c: Tensor | SameMergeSpace,
    *,
    alpha: Hyper = 1.0,
    **kwargs,
) -> Tensor | SameMergeSpace:
    mask = 2 * torch.nan_to_num((a - b).abs() / ((a - b).abs() + (a + b - 2*c).abs()), nan=0)
    return a + (b - c) * alpha * mask


@convert_to_recipe
def clamped_add_opposite(
    a: Tensor | SameMergeSpace,
    b: Tensor | SameMergeSpace,
    c: Tensor | SameMergeSpace,
    *,
    alpha: Hyper = 1.0,
    **kwargs,
) -> Tensor | SameMergeSpace:
    threshold = torch.maximum(torch.abs(a - c), torch.abs(b - c))
    mask = torch.clamp(torch.nan_to_num((c - a) * (b - c) / threshold**2, nan=0), 0) * 2
    return a + (b - c) * alpha * mask


@convert_to_recipe
def select_max_delta(
    a: Tensor | MergeSpace["delta"],
    b: Tensor | MergeSpace["delta"],
    *,
    alpha: Hyper = 0.5,
    **kwargs,
) -> Tensor | MergeSpace["delta"]:
    a_abs = (a / a.std()).abs()
    b_abs = (b / b.std()).abs()
    return torch.where((1 - alpha) * a_abs >= alpha * b_abs, a, b)


@convert_to_recipe
def multiply_quotient(
    a: Tensor | SameMergeSpace,
    b: Tensor | SameMergeSpace,
    c: Tensor | SameMergeSpace,
    *,
    alpha: Hyper = 1.0,
    **kwargs,
) -> Tensor | SameMergeSpace:
    ac_log = torch.log(a.abs()) - torch.log(c.abs())
    bc_log = torch.log(b.abs()) - torch.log(c.abs())

    b = torch.complex(b, torch.zeros_like(b))
    c = torch.complex(c, torch.zeros_like(c))

    threshold = torch.maximum(torch.abs(ac_log), torch.abs(bc_log))
    alpha *= torch.clamp(-torch.nan_to_num(ac_log * bc_log / threshold**2, nan=0), 0)

    res = a * (b / c)**alpha
    res = torch.where(torch.isnan(res), a, res)
    del a, b, c
    return res.real


@convert_to_recipe
def distribution_crossover(
    a: Tensor | SameMergeSpace,
    b: Tensor | SameMergeSpace,
    c: Tensor | SameMergeSpace,
    *,
    alpha: Hyper,
    tilt: Hyper,
    **kwargs,
) -> Tensor | SameMergeSpace:
    if alpha == 0:
        return a
    if alpha == 1:
        return b
    if tilt == 1 or a.shape == ():
        return weighted_sum.__wrapped__(a, b, alpha=alpha)

    c_indices = torch.argsort(torch.flatten(c))
    a_dist = torch.gather(torch.flatten(a), 0, c_indices)
    b_dist = torch.gather(torch.flatten(b), 0, c_indices)

    a_dft = torch.fft.rfft(a_dist)
    b_dft = torch.fft.rfft(b_dist)

    dft_filter = create_filter((a_dft.numel(),), alpha, tilt, device=a.device)

    x_dft = (1 - dft_filter) * a_dft + dft_filter * b_dft
    x_dist = torch.fft.irfft(x_dft, a_dist.shape[0])
    x_values = torch.gather(x_dist, 0, torch.argsort(c_indices))
    return x_values.reshape_as(a)


@convert_to_recipe
def crossover(
    a: Tensor | SameMergeSpace,
    b: Tensor | SameMergeSpace,
    *,
    alpha: Hyper = 0.5,
    tilt: Hyper = 0.0,
    **kwargs,
) -> Tensor | SameMergeSpace:
    if alpha == 0:
        return a
    if alpha == 1:
        return b
    if tilt == 1:
        return weighted_sum.__wrapped__(a, b, alpha=alpha)

    if len(a.shape) == 0 or torch.allclose(a.half(), b.half()):
        return weighted_sum.__wrapped__(a, b, alpha=tilt)

    shape = a.shape

    a_dft = torch.fft.rfftn(a, s=shape)
    b_dft = torch.fft.rfftn(b, s=shape)

    dft_filter = create_filter(a_dft.shape, alpha, tilt, device=a.device)

    x_dft = (1 - dft_filter)*a_dft + dft_filter*b_dft
    return torch.fft.irfftn(x_dft, s=shape)


def create_filter(shape: Tuple[int, ...] | torch.Size, alpha: float, tilt: float, device=None):
    """
    Create a crossover filter. The cut is first tilted around (0, 0), then slid along its normal until it touches the point (alpha, 1 - alpha).
    :param shape: shape of the filter
    :param alpha: the ratio between the low frequencies and high frequencies. must be in [0, 1]
      0 = all 0s, 1 = all 1s, 0s correspond to low frequencies and 1s correspond to high frequencies
    :param tilt: tilt of the filter. 0 = vertical filter, 0.5 = 45 degrees, 1 = degenerates to a weighted sum with alpha=alpha
    :param device: device of the filter
    :return:
    """
    if not 0 <= alpha <= 1:
        raise ValueError("alpha must be between 0 and 1")

    # normalize tilt to the range [0, 4]
    tilt -= math.floor(tilt // 4 * 4)
    if tilt > 2:
        alpha = 1 - alpha
<<<<<<< HEAD
=======
        alpha_inverted = True
    else:
        alpha_inverted = False
>>>>>>> 450532e4

    gradients = list(reversed([
        torch.linspace(0, 1, s, device=device)
        if i == 0 or s == 1 else
        # negative frequencies are in the second half of the dimension
        torch.cat([
            torch.linspace(0, (s - 1) // 2, s - s // 2, device=device),
            torch.linspace(s // 2, 1, s // 2, device=device)
        ]) / (s // 2)
        for i, s in enumerate(reversed(shape))
    ]))

    if len(shape) > 1:
        grids = torch.meshgrid(*(g**2 for g in gradients), indexing='ij')
        mesh = (torch.stack(grids).sum(dim=0) / len(shape)).sqrt()
    else:
        mesh = gradients[0]

    if tilt < EPSILON or abs(tilt - 4) < EPSILON:
        dft_filter = (mesh > 1 - alpha).float()
    elif abs(tilt - 2) < EPSILON:
        dft_filter = (mesh < 1 - alpha).float()
    else:
        tilt_cot = 1 / math.tan(math.pi * tilt / 2)
        if tilt <= 1 or 2 < tilt <= 3:
            dft_filter = mesh*tilt_cot + alpha*tilt_cot + alpha - tilt_cot
        else:  # 1 < tilt <= 2 or 3 < tilt
            dft_filter = mesh*tilt_cot - alpha*tilt_cot + alpha
        dft_filter = dft_filter.clip(0, 1)

<<<<<<< HEAD
=======
    if alpha_inverted:
        dft_filter = 1 - dft_filter
>>>>>>> 450532e4
    return dft_filter


@convert_to_recipe(volatile_hypers=["cache"])
def rotate(
    a: Tensor | SameMergeSpace,
    b: Tensor | SameMergeSpace,
    *,
    alignment: Hyper = 1.0,
    alpha: Hyper = 0.0,
    cache: Optional[Dict[str, Dict[str, Tensor]]] = None,
    **kwargs,
) -> Tensor | SameMergeSpace:
    if alignment == 0 and alpha == 0:
        return a

    if len(a.shape) <= 1 or torch.allclose(a.half(), b.half()):
        return weighted_sum.__wrapped__(a, b, alpha=alpha)

    is_conv = len(a.shape) == 4 and a.shape[-2:].numel() != 1
    if is_conv:
<<<<<<< HEAD
        shape_2d = a.shape[:2].numel(), a.shape[2:].numel()
    else:
        shape_2d = a.shape[:1].numel(), a.shape[1:].numel()
=======
        shape_2d = (-1, functools.reduce(operator.mul, a.shape[2:]))
    else:
        shape_2d = (a.shape[0], a.shape[1:].numel())
>>>>>>> 450532e4

    a_neurons = a.reshape(*shape_2d)
    b_neurons = b.reshape(*shape_2d)
    a_centroid = a_neurons.mean(0)
    b_centroid = b_neurons.mean(0)
    a_neurons -= a_centroid
    b_neurons -= b_centroid

    alignment_is_float = alignment != round(alignment)

    if cache is not None:
        key = kwargs["key"]
        if key not in cache:
            cache[key] = {}
        cache = cache[key]

    if cache is not None and "rotation" in cache:
        rotation = transform = cache["rotation"].to(a.device, a.dtype)
    else:
        rotation = transform = orthogonal_procrustes(a_neurons, b_neurons, cancel_reflection=alignment_is_float)
        if cache is not None:
            cache["rotation"] = rotation.to("cpu", torch.float16)

    if alignment_is_float:
        transform = fractional_matrix_power(transform, alignment, cache)
    elif alignment == 0:
        transform = torch.eye(
            len(transform),
            dtype=transform.dtype,
            device=transform.device,
        )
    elif alignment != 1:
        transform = torch.linalg.matrix_power(transform, round(alignment))

    if alpha != 0:
        # interpolate the relationship between the neurons
        a_neurons = weighted_sum.__wrapped__(a_neurons, b_neurons @ rotation.T, alpha=alpha)

    a_neurons @= transform
    a_neurons += weighted_sum.__wrapped__(a_centroid, b_centroid, alpha=alignment)
    return a_neurons.reshape_as(a)


@convert_to_recipe
def clamp(
    a: Tensor | SameMergeSpace,
    *bounds: Tensor | SameMergeSpace,
    stiffness: Hyper = 0.0,
    **kwargs,
) -> Tensor | SameMergeSpace:
    maximums = functools.reduce(torch.maximum, bounds)
    minimums = functools.reduce(torch.minimum, bounds)
    bounds = torch.stack(bounds)
    average = bounds.mean(dim=0)

    if stiffness:
        smallest_positive = maximums
        largest_negative = minimums

        for i, bound in enumerate(bounds):
            smallest_positive = torch.where((smallest_positive >= bound) & (bound >= average), bound, smallest_positive)
            largest_negative = torch.where((largest_negative <= bound) & (bound <= average), bound, largest_negative)

        maximums = weighted_sum.__wrapped__(maximums, smallest_positive, alpha=stiffness)
        minimums = weighted_sum.__wrapped__(minimums, largest_negative, alpha=stiffness)

    return torch.minimum(torch.maximum(a, minimums), maximums)


@convert_to_recipe
def copy_distribution(
    a: Tensor | MergeSpace["weight"],
    **kwargs,
) -> Tensor | MergeSpace["weight"]:
    return torch.randn_like(a) * a.std(correction=0) + a.mean()


@convert_to_recipe
def dropout(  # aka n-supermario
    *deltas: Tensor | MergeSpace["delta"],
    probability: Hyper = 0.9,
    rescale: Hyper = 1.0,
    overlap: Hyper = 1.0,
    overlap_emphasis: Hyper = 0.0,
    seed: Hyper = -1,
    **kwargs,
) -> Tensor | MergeSpace["delta"]:
    if len(deltas) == 0:
        return 0

    if seed < 0:
        seed = None
    else:
        seed = int(seed)

    delta0 = deltas[0]
    deltas = torch.stack(deltas)
    rng = np.random.default_rng(seed)

    if overlap % 2 == 1:
        masks = torch.stack([
            torch.from_numpy(rng.binomial(n=1, p=1 - probability, size=delta0.shape)).to(device=delta0.device, dtype=torch.bool)
            for _ in range(len(deltas))
        ])
    else:
        ks = np.arange(2 ** len(deltas))
        pmf = overlapping_sets_pmf(len(deltas), probability, overlap, overlap_emphasis)
        masks = torch.from_numpy(rng.choice(ks, size=delta0.shape, p=pmf)).to(delta0.device)
        masks = torch.stack([masks & 2 ** i != 0 for i in range(len(deltas))])

    final_delta = torch.zeros_like(delta0)
    for mask, delta in zip(masks, deltas):
        final_delta[mask] += delta[mask]

    if probability == 1.0:
        rescalar = 1.0
    else:
        rescalar = (1.0 - probability) ** rescale
        rescalar = rescalar if math.isfinite(rescalar) else 1
    return final_delta / masks.sum(0).clamp(1) / rescalar


def overlapping_sets_pmf(n, p, overlap, overlap_emphasis):
    if np.isclose(overlap, round(overlap)):
        if round(overlap) % 2 == 0:
            pmf = np.array([1/n*float(bin(i).count("1") == 1) for i in range(1, 2**n)])
        else:
            pmf = np.array([0 for _ in range(1, 2**n - 1)] + [1])
    else:
        if math.floor(overlap) % 2 == 1:
            overlap = -overlap

        tan_overlap = np.tan(np.pi * (overlap - 0.5))
        pmf = np.zeros(2 ** n - 1)
        for i in range(1, 2 ** n):
            num_sets = bin(i).count("1")
            pmf[i-1] = tan_overlap*(num_sets - n/2)
        pmf = np.exp(pmf) / np.sum(np.exp(pmf))

    binomial_pmf = binom.pmf(np.arange(1, n + 1), n, p)
    expanded_binomial_pmf = np.zeros(2 ** n - 1)
    for i in range(1, 2 ** n):
        num_sets = bin(i).count("1")
        expanded_binomial_pmf[i-1] = binomial_pmf[num_sets-1] / binomial_coefficient_np(n, num_sets)
    expanded_binomial_pmf /= expanded_binomial_pmf.sum()

    pmf = weighted_sum.__wrapped__(
        pmf,
        weighted_sum.__wrapped__(pmf, expanded_binomial_pmf, alpha=1-abs(2*overlap-1)),
        alpha=overlap_emphasis,
    )
    return np.concatenate([[p], pmf * (1 - p)])


# Part of TIES w/ DARE
# Hyperparameters defauled to values proposed to paper.
# Special mode "DROP" has been implemented by setting `no_rescale` > 0.0
# - `return`: $$ \hat{\delta}^t = \tilde{\delta}^t $$
@convert_to_recipe
def ties_sum_with_dropout(
<<<<<<< HEAD
    *deltas: Tensor | MergeSpace["delta"],
    probability: Hyper = 0.9,    
    no_rescale: Hyper = 0.0,
=======
    *deltas: Tensor | LiftFlag[MergeSpace.DELTA],
    probability: Hyper = 0.9,
    rescale: Hyper = 1.0,
>>>>>>> 450532e4
    k: Hyper = 0.2,
    vote_sgn: Hyper = 0.0,
    apply_stock: Hyper = 0.0,
    cos_eps: Hyper = 1e-6,
    apply_median: Hyper = 0.0,
    eps: Hyper = 1e-6,
    maxiter: Hyper = 100,
    ftol: Hyper = 1e-20,
    seed: Hyper = -1,
    **kwargs,
<<<<<<< HEAD
) -> Tensor | MergeSpace["delta"]:
    # Set seed
    if seed < 0:
        seed = None
    else:
        seed = int(seed)
    torch.manual_seed(seed)
=======
) -> Tensor | LiftFlag[MergeSpace.DELTA]:
    if not deltas or probability == 1:
        return 0

    generator = torch.Generator(deltas[0].device)
    if seed is not None and seed >= 0:
        generator.manual_seed(round(seed))
>>>>>>> 450532e4

    # Under "Dropout", delta will be 0 by definition. Multiply it (Hadamard product) will return 0 also.
    # $$ \tilde{\delta}^t = (1 - m^t) \odot \delta^t $$
    deltas = [delta * torch.bernoulli(torch.full(delta.shape, 1 - probability, device=delta.device, dtype=delta.dtype), generator=generator) for delta in deltas]

    # $$ \tilde{\delta}^t = \tau_m = \hat{\tau}_t $$ O(N) in space
    deltas = ties_sum_extended.__wrapped__(*deltas, k=k, vote_sgn=vote_sgn, apply_stock=apply_stock, cos_eps=cos_eps, apply_median=apply_median, eps=eps, maxiter=maxiter, ftol=ftol)

    if probability == 1.0:
        rescalar = 1.0
    else:
        rescalar = (1.0 - probability) ** rescale
        rescalar = rescalar if math.isfinite(rescalar) else 1
    return deltas / rescalar


def binomial_coefficient_np(n, k):
    if k > n - k:
        k = n - k
    result = np.int64(1)
    for i in range(1, k+1):
        result = result * (n - i + 1) // i
    return result


# Following mergekit's implementation of Model Stock (which official implementation doesn't exist)
# https://github.com/arcee-ai/mergekit/blob/main/mergekit/merge_methods/model_stock.py
# I will break the functions to be retrivible for other algos like TIES.
@convert_to_recipe
def model_stock_for_tensor(
<<<<<<< HEAD
    *deltas: Tensor | MergeSpace["delta"],
    cos_eps: Hyper = 1e-6,    
=======
    *deltas: Tensor | LiftFlag[MergeSpace.DELTA],
    cos_eps: Hyper = 1e-6,
>>>>>>> 450532e4
    **kwargs,
) -> Tensor | MergeSpace["delta"]:

    # This is obvious.
    w_avg = n_average.__wrapped__(*deltas)

    # t can get inf so handle with care
    t = get_model_stock_t(deltas, cos_eps)

    # return w_h. Notice that w_0 is 0 here.
    return torch.nan_to_num(t * w_avg)


# The guess from mergekit: Average of cos(theta). Expected value is 0, somehow match with paper.
# However this may be very unstable, and the range is still -1 to 1.
def get_model_stock_t(deltas, cos_eps):
    n = len(deltas)

    # Generator function. Default eps from torch API doc.
    cos = torch.nn.CosineSimilarity(dim=-1, eps=cos_eps)

    # One-liner is all you need. I may make it in running average if it really memory hungry.
    cos_thetas = [cos(deltas[i], deltas[i + 1]) for i, _ in enumerate(deltas) if (i + 1) < n]

    # Still a vector.
    cos_theta = torch.stack(cos_thetas).mean(dim=0)

    # Convert to column vector for multiplication.
    t = (n * cos_theta / (1 + (n - 1) * cos_theta)).unsqueeze(-1)

    return t


# This becomes a wrapper since I want TIES use GM also.
@convert_to_recipe
def geometric_median(
    *models: Tensor | SameMergeSpace,
    eps: Hyper = 1e-6,
    maxiter: Hyper = 100,
    ftol: Hyper = 1e-20,
    **kwargs,
) -> Tensor | SameMergeSpace:
    return geometric_median_list_of_array(models, eps, maxiter, ftol)


# Original sourcecode: https://github.com/krishnap25/geom_median/blob/main/src/geom_median/torch/weiszfeld_list_of_array.py
# Changed to "List comprehension" and rely on torch API only. It is now fully parallel.
def geometric_median_list_of_array(models, eps, maxiter, ftol):
    # I think it is impossible to pass this from user space so I hardcode this instead.
    # Meanwhile I rename "points" as "models"
    # no_grad part is rare case: Merge algorithm under GPU is never heard.
    weights = torch.ones(len(models), device=models[0].device)

    # initialize median estimate at mean
    median = weighted_average(models, weights)
    new_weights = weights
    objective_value = geometric_median_objective(median, models, weights)

    # Weiszfeld iterations
    for _ in range(max(0, round(maxiter))):
        prev_obj_value = objective_value
        denom = torch.stack([l2distance(p, median) for p in models])
        new_weights = weights / torch.clamp(denom, min=eps)
        median = weighted_average(models, new_weights)

        objective_value = geometric_median_objective(median, models, weights)
        if abs(prev_obj_value - objective_value) <= ftol * objective_value:
            break

    return weighted_average(models, new_weights)


def weighted_average(points, weights):
    # weighted_average_component is not even required.
    return torch.sum(torch.stack([p * weights[i] for i, p in enumerate(points)]), dim=0) / weights.sum()


def geometric_median_objective(median, points, weights):
    return torch.mean(torch.stack([l2distance(point, median) for point in points]) * weights)


def l2distance(p1, p2):
    return torch.dist(p1, p2, p=2)<|MERGE_RESOLUTION|>--- conflicted
+++ resolved
@@ -475,12 +475,9 @@
     tilt -= math.floor(tilt // 4 * 4)
     if tilt > 2:
         alpha = 1 - alpha
-<<<<<<< HEAD
-=======
         alpha_inverted = True
     else:
         alpha_inverted = False
->>>>>>> 450532e4
 
     gradients = list(reversed([
         torch.linspace(0, 1, s, device=device)
@@ -511,11 +508,8 @@
             dft_filter = mesh*tilt_cot - alpha*tilt_cot + alpha
         dft_filter = dft_filter.clip(0, 1)
 
-<<<<<<< HEAD
-=======
     if alpha_inverted:
         dft_filter = 1 - dft_filter
->>>>>>> 450532e4
     return dft_filter
 
 
@@ -537,15 +531,9 @@
 
     is_conv = len(a.shape) == 4 and a.shape[-2:].numel() != 1
     if is_conv:
-<<<<<<< HEAD
         shape_2d = a.shape[:2].numel(), a.shape[2:].numel()
     else:
         shape_2d = a.shape[:1].numel(), a.shape[1:].numel()
-=======
-        shape_2d = (-1, functools.reduce(operator.mul, a.shape[2:]))
-    else:
-        shape_2d = (a.shape[0], a.shape[1:].numel())
->>>>>>> 450532e4
 
     a_neurons = a.reshape(*shape_2d)
     b_neurons = b.reshape(*shape_2d)
@@ -706,26 +694,19 @@
 # - `return`: $$ \hat{\delta}^t = \tilde{\delta}^t $$
 @convert_to_recipe
 def ties_sum_with_dropout(
-<<<<<<< HEAD
     *deltas: Tensor | MergeSpace["delta"],
     probability: Hyper = 0.9,    
     no_rescale: Hyper = 0.0,
-=======
-    *deltas: Tensor | LiftFlag[MergeSpace.DELTA],
-    probability: Hyper = 0.9,
-    rescale: Hyper = 1.0,
->>>>>>> 450532e4
     k: Hyper = 0.2,
     vote_sgn: Hyper = 0.0,
     apply_stock: Hyper = 0.0,
     cos_eps: Hyper = 1e-6,
     apply_median: Hyper = 0.0,
-    eps: Hyper = 1e-6,
-    maxiter: Hyper = 100,
+    eps: Hyper = 1e-6,    
+    maxiter: Hyper = 100, 
     ftol: Hyper = 1e-20,
     seed: Hyper = -1,
     **kwargs,
-<<<<<<< HEAD
 ) -> Tensor | MergeSpace["delta"]:
     # Set seed
     if seed < 0:
@@ -733,29 +714,25 @@
     else:
         seed = int(seed)
     torch.manual_seed(seed)
-=======
-) -> Tensor | LiftFlag[MergeSpace.DELTA]:
-    if not deltas or probability == 1:
-        return 0
-
-    generator = torch.Generator(deltas[0].device)
-    if seed is not None and seed >= 0:
-        generator.manual_seed(round(seed))
->>>>>>> 450532e4
 
     # Under "Dropout", delta will be 0 by definition. Multiply it (Hadamard product) will return 0 also.
     # $$ \tilde{\delta}^t = (1 - m^t) \odot \delta^t $$
-    deltas = [delta * torch.bernoulli(torch.full(delta.shape, 1 - probability, device=delta.device, dtype=delta.dtype), generator=generator) for delta in deltas]
+    deltas = [delta * torch.bernoulli(torch.full(delta.shape, 1 - probability)) for delta in deltas]
 
     # $$ \tilde{\delta}^t = \tau_m = \hat{\tau}_t $$ O(N) in space
     deltas = ties_sum_extended.__wrapped__(*deltas, k=k, vote_sgn=vote_sgn, apply_stock=apply_stock, cos_eps=cos_eps, apply_median=apply_median, eps=eps, maxiter=maxiter, ftol=ftol)
 
     if probability == 1.0:
-        rescalar = 1.0
-    else:
-        rescalar = (1.0 - probability) ** rescale
-        rescalar = rescalar if math.isfinite(rescalar) else 1
-    return deltas / rescalar
+        # Corner case
+        return deltas * 0.0
+    elif no_rescale <= 0.0:
+        # Rescale
+        # $$ \hat{\delta}^t = \tilde{\delta}^t / (1-p) $$
+        return deltas / (1.0 - probability) 
+    else:
+        # No rescale
+        # $$ \hat{\delta}^t = \tilde{\delta}^t $$
+        return deltas
 
 
 def binomial_coefficient_np(n, k):
@@ -772,13 +749,8 @@
 # I will break the functions to be retrivible for other algos like TIES.
 @convert_to_recipe
 def model_stock_for_tensor(
-<<<<<<< HEAD
     *deltas: Tensor | MergeSpace["delta"],
-    cos_eps: Hyper = 1e-6,    
-=======
-    *deltas: Tensor | LiftFlag[MergeSpace.DELTA],
     cos_eps: Hyper = 1e-6,
->>>>>>> 450532e4
     **kwargs,
 ) -> Tensor | MergeSpace["delta"]:
 
